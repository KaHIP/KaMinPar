/*******************************************************************************
 * Heap profiler to measure heap memory usage.
 *
 * @file:   heap_profiler.h
 * @author: Daniel Salwasser
 * @date:   21.10.2023
 ******************************************************************************/
#pragma once

#include <cstdlib>
#include <iomanip>
#include <memory>
#include <mutex>
#include <source_location>
#include <sstream>
#include <string>
#include <string_view>
#include <unordered_map>
#include <vector>

#include "kaminpar-common/constexpr_utils.h"
#include "kaminpar-common/libc_memory_override.h"
#include "kaminpar-common/logger.h"

<<<<<<< HEAD
namespace kaminpar::heap_profiler {
/*!
 * A minimal allocator that uses memory allocation functions that bypass the heap profiler.
 *
 * This is required for allocations inside the heap profiler, otherwise a memory allocation would
 * lead to an infinite recursion.
 */
template <typename T> struct NoProfileAllocator {
  using value_type = T;

  NoProfileAllocator() noexcept = default;
  template <typename U> NoProfileAllocator(const NoProfileAllocator<U> &) noexcept {}

  template <typename U> bool operator==(const NoProfileAllocator<U> &) const noexcept {
    return true;
  }
  template <typename U> bool operator!=(const NoProfileAllocator<U> &) const noexcept {
    return false;
  }

  T *allocate(const size_t n) const {
    if (n == 0) {
      return nullptr;
    }

    if (n > static_cast<size_t>(-1) / sizeof(T)) {
      throw std::bad_array_new_length();
    }

#ifdef KAMINPAR_ENABLE_HEAP_PROFILING
    void *const ptr = heap_profiler::std_malloc(n * sizeof(T));
#else
    void *const ptr = std::malloc(n * sizeof(T));
#endif
    if (!ptr) {
      throw std::bad_alloc();
    }

    return static_cast<T *>(ptr);
  }

  void deallocate(T *const ptr, size_t) const noexcept {
#ifdef KAMINPAR_ENABLE_HEAP_PROFILING
    heap_profiler::std_free(ptr);
#else
    std::free(ptr);
#endif
  }

  template <typename... Args> T *create(Args &&...args) const {
    T *t = allocate(1);
    new (t) T(std::forward<Args>(args)...);
    return t;
  }

  void destruct(T *const t) const {
    t->~T();
    deallocate(t, 1);
  }
};

//! A string type whose memory allocations are not tracked by the heap profiler.
using hp_string = std::basic_string<char, std::char_traits<char>, NoProfileAllocator<char>>;

} // namespace kaminpar::heap_profiler

namespace {
using namespace kaminpar;

/*!
 * Returns the (demangled) name of a type.
 *
 * See https://stackoverflow.com/a/25893042
 *
 * @tparam T The type whose name to return.
 * @return The (demangled) name of the type T.
 */
template <typename T> heap_profiler::hp_string type_name() {
  auto mangeled_name = typeid(T()).name();
  int status = 0;

  std::size_t length = 1024;
  char *output_buffer = static_cast<char *>(heap_profiler::std_malloc(length));
  abi::__cxa_demangle(mangeled_name, output_buffer, &length, &status);

  heap_profiler::hp_string name((status == 0) ? output_buffer : mangeled_name);
  heap_profiler::std_free(output_buffer);

  // Strip the trailing brackets from the constructed function type.
  if (name.substr(name.size() - 3) == " ()") {
    name.resize(name.size() - 3);
  }

  // Remove the namespace from the type name.
  auto it = name.find_last_of("::");
  if (it != std::string::npos) {
    name = name.substr(it + 1);
  }

  // Remove the asterisk from a this pointer.
  if (name.back() == '*') {
    name.resize(name.size() - 1);
  }

  return name;
}
} // namespace

=======
>>>>>>> bc68c317
#ifdef KAMINPAR_ENABLE_HEAP_PROFILING

#define GET_MACRO(X, Y, Z, FUNC, ...) FUNC

#define START_HEAP_PROFILER_2(name, desc)                                                          \
  kaminpar::heap_profiler::HeapProfiler::global().start_profile(name, desc)
#define START_HEAP_PROFILER_1(name) START_HEAP_PROFILER_2(name, "")
#define START_HEAP_PROFILER(...)                                                                   \
  GET_MACRO(_, __VA_ARGS__, START_HEAP_PROFILER_2, START_HEAP_PROFILER_1)(__VA_ARGS__)

#define STOP_HEAP_PROFILER() kaminpar::heap_profiler::HeapProfiler::global().stop_profile()

#define SCOPED_HEAP_PROFILER_2(name, desc, line)                                                   \
  const auto __SCOPED_HEAP_PROFILER__##line =                                                      \
      kaminpar::heap_profiler::ScopedHeapProfiler(name, desc);
#define SCOPED_HEAP_PROFILER_1(name, line) SCOPED_HEAP_PROFILER_2(name, "", line)
#define SCOPED_HEAP_PROFILER(...)                                                                  \
  GET_MACRO(_, __VA_ARGS__, SCOPED_HEAP_PROFILER_2, SCOPED_HEAP_PROFILER_1)(__VA_ARGS__, __LINE__)

#define RECORD_DATA_STRUCT_2(size, variable_name)                                                  \
  variable_name = kaminpar::heap_profiler::HeapProfiler::global().add_data_struct(                 \
      kaminpar::type_name<decltype(this)>(), size                                                  \
  )
#define RECORD_DATA_STRUCT_1(size)                                                                 \
  kaminpar::heap_profiler::HeapProfiler::global().add_data_struct(                                 \
      kaminpar::type_name<decltype(this)>(), size                                                  \
  )
#define RECORD_DATA_STRUCT(...)                                                                    \
  GET_MACRO(_, __VA_ARGS__, RECORD_DATA_STRUCT_2, RECORD_DATA_STRUCT_1)(__VA_ARGS__)

#define RECORD_LOCAL_DATA_STRUCT_2(var, size, variable_name)                                       \
  const auto variable_name = kaminpar::heap_profiler::HeapProfiler::global().add_data_struct(      \
      kaminpar::type_name<decltype(var)>(), size                                                   \
  )
#define RECORD_LOCAL_DATA_STRUCT_1(var, size)                                                      \
  kaminpar::heap_profiler::HeapProfiler::global().add_data_struct(                                 \
      kaminpar::type_name<decltype(var)>(), size                                                   \
  )
#define RECORD_LOCAL_DATA_STRUCT(...)                                                              \
  GET_MACRO(__VA_ARGS__, RECORD_LOCAL_DATA_STRUCT_2, RECORD_LOCAL_DATA_STRUCT_1)(__VA_ARGS__)

#define RECORD(name) kaminpar::heap_profiler::HeapProfiler::global().record_data_struct(name);

#define IF_HEAP_PROFILING(expression) expression

#define ENABLE_HEAP_PROFILER() kaminpar::heap_profiler::HeapProfiler::global().enable()
#define DISABLE_HEAP_PROFILER() kaminpar::heap_profiler::HeapProfiler::global().disable()

#define PRINT_HEAP_PROFILE(out)                                                                    \
  kaminpar::heap_profiler::HeapProfiler::global().print_heap_profile(out)

/*!
 * Whether heap profiling is enabled.
 */
constexpr bool kHeapProfiling = true;

#else

#define START_HEAP_PROFILER(...)
#define STOP_HEAP_PROFILER()
#define SCOPED_HEAP_PROFILER(...)
#define RECORD_DATA_STRUCT(...)
#define RECORD_LOCAL_DATA_STRUCT(...)
#define RECORD(...)
#define IF_HEAP_PROFILING(...) 
#define ENABLE_HEAP_PROFILER()
#define DISABLE_HEAP_PROFILER()
#define PRINT_HEAP_PROFILE(...)

/*!
 * Whether heap profiling is enabled.
 */
constexpr bool kHeapProfiling = false;

#endif

#ifdef KAMINPAR_ENABLE_PAGE_PROFILING
constexpr bool kPageProfiling = true;
#else
constexpr bool kPageProfiling = false;
#endif

namespace kaminpar::heap_profiler {

/*!
 * A minimal allocator that uses memory allocation functions that bypass the heap profiler.
 *
 * This is required for allocations inside the heap profiler, otherwise a memory allocation would
 * lead to an infinite recursion.
 */
template <typename T> struct NoProfileAllocator {
  using value_type = T;

  NoProfileAllocator() noexcept = default;
  template <typename U> NoProfileAllocator(const NoProfileAllocator<U> &) noexcept {}

  template <typename U> bool operator==(const NoProfileAllocator<U> &) const noexcept {
    return true;
  }
  template <typename U> bool operator!=(const NoProfileAllocator<U> &) const noexcept {
    return false;
  }

  T *allocate(const size_t n) const {
    if (n == 0) {
      return nullptr;
    }

    if (n > static_cast<size_t>(-1) / sizeof(T)) {
      throw std::bad_array_new_length();
    }

#ifdef KAMINPAR_ENABLE_HEAP_PROFILING
    void *const ptr = heap_profiler::std_malloc(n * sizeof(T));
#else
    void *const ptr = std::malloc(n * sizeof(T));
#endif
    if (!ptr) {
      throw std::bad_alloc();
    }

    return static_cast<T *>(ptr);
  }

  void deallocate(T *const ptr, size_t) const noexcept {
#ifdef KAMINPAR_ENABLE_HEAP_PROFILING
    heap_profiler::std_free(ptr);
#else
    std::free(ptr);
#endif
  }

  template <typename... Args> T *create(Args &&...args) const {
    T *t = allocate(1);
    new (t) T(std::forward<Args>(args)...);
    return t;
  }

  void destruct(T *const t) const {
    t->~T();
    deallocate(t, 1);
  }
};

/*!
 * Represents a data structure in the program. It contains information about a data structure that
 * is tracked by the heap profiler.
 */
struct DataStructure {
  /*!
   * The name of the data structure.
   */
  std::string_view name;

  /*!
   * The size of the memory in bytes allocated on the heap by the data structure.
   */
  std::size_t size;

  /*!
   * The name of the variable storing the data structure. It is empty if it is not available.
   */
  std::string_view variable_name;

  /*!
   * The name of the source file of the variable storing the data structure. It is empty if it is
   * not available.
   */
  std::string_view file_name;

  /*!
   * The line of the variable storing the data structure. It is zero if it is not available.
   */
  std::size_t line;

  /*!
   * The column of the variable storing the data structure. It is zero if it is not available.
   */
  std::size_t column;

  /*!
   * Constructs a new data structure.
   *
   * @param name The name of the data structure.
   * @param size The size of the memory in bytes allocated on the heap by the data structure.
   */
  explicit DataStructure(std::string_view name, std::size_t size)
      : name(name),
        size(size),
        variable_name(""),
        file_name(""),
        line(0),
        column(0) {}
};

/*!
 * A hierarchical heap profiler to measure dynamic memory allocation of the program.
 *
 * The memory allocation operations of libc are overridden to additionally call the global heap
 * profiler on each allocation and deallocation request.
 */
class HeapProfiler {
private:
  static constexpr std::string_view kMaxAllocTitle = "Peak Memory (MiB)";
  static constexpr std::string_view kAllocTitle = "Total Alloc (MiB)";
  static constexpr std::string_view kFreeTitle = "Total Free (MiB)";
  static constexpr std::string_view kAllocsTitle = "Allocs";
  static constexpr std::string_view kFreesTitle = "Frees";

  static constexpr std::string_view kBranch = "|- ";
  static constexpr std::string_view kTailBranch = "`- ";
  static constexpr std::string_view kTailEdge = "    ";
  static constexpr std::string_view kNameDel = ": ";
  static constexpr char kHeadingPadding = '-';
  static constexpr char kPadding = '.';

  static constexpr std::size_t kBranchLength = 3;
  static constexpr std::size_t kPercentageLength = 9;
  static constexpr std::size_t kDataStructSizeThreshold = 1024;

  [[nodiscard]] static std::string to_megabytes(const std::size_t bytes) {
    std::stringstream stream;
    stream << std::fixed << std::setprecision(2) << (bytes / static_cast<float>(1024 * 1024));
    return stream.str();
  }

public:
  struct HeapProfileTreeNode {
    std::string_view name;
    std::string description;
    std::string annotation;

    HeapProfileTreeNode *parent;
    std::vector<HeapProfileTreeNode *, NoProfileAllocator<HeapProfileTreeNode *>> children;

    std::size_t peak_memory;
    std::size_t total_alloc;
    std::size_t total_free;
    std::size_t num_allocs;
    std::size_t num_frees;

    std::vector<DataStructure *, NoProfileAllocator<DataStructure *>> data_structures;

    HeapProfileTreeNode(std::string_view name, std::string description, HeapProfileTreeNode *parent)
        : name(name),
          description(description),
          parent(parent),
          peak_memory(0),
          total_alloc(0),
          total_free(0),
          num_allocs(0),
          num_frees(0) {}

    template <typename NodeAllocator, typename DataStructAllocator>
    void free(NodeAllocator node_allocator, DataStructAllocator data_struct_allocator) {
      for (DataStructure *data_structure : data_structures) {
        data_struct_allocator.destruct(data_structure);
      }

      for (HeapProfileTreeNode *child : children) {
        child->free(node_allocator, data_struct_allocator);
        node_allocator.destruct(child);
      }
    }
  };

  struct HeapProfileTree {
    HeapProfileTreeNode root;
    HeapProfileTreeNode *currentNode;
    std::string annotation;

    HeapProfileTree(std::string_view name) : root(name, "", nullptr), currentNode(&root) {}
  };

private:
  struct HeapProfileTreeStats {
    std::size_t len;
    std::size_t peak_memory;
    std::size_t total_alloc;
    std::size_t total_free;
    std::size_t num_allocs;
    std::size_t num_frees;

    HeapProfileTreeStats(const HeapProfileTreeNode &node) {
      std::size_t name_length = node.name.length();
      if (!node.description.empty()) {
        name_length += node.description.length() + 2;
      }

      len = name_length;
      peak_memory = node.peak_memory;
      total_alloc = node.total_alloc;
      total_free = node.total_free;
      num_allocs = node.num_allocs;
      num_frees = node.num_frees;

      for (auto const &child : node.children) {
        HeapProfileTreeStats child_stats(*child);

        len = std::max(len, child_stats.len + kBranchLength);
        peak_memory = std::max(peak_memory, child_stats.peak_memory);
        total_alloc = std::max(total_alloc, child_stats.total_alloc);
        total_free = std::max(total_free, child_stats.total_free);
        num_allocs = std::max(num_allocs, child_stats.num_allocs);
        num_frees = std::max(num_frees, child_stats.num_frees);
      }
    }
  };

public:
  /**
   * Returns the global heap profiler.
   *
   * @return The global heap profiler.
   */
  static HeapProfiler &global();

  /*!
   * Constructs a new heap profiler.
   *
   * @param name The name of the heap profiler and the name of the root profile.
   */
  explicit HeapProfiler(std::string_view name);

  /*!
   * Destroys the heap profiler.
   */
  ~HeapProfiler();

  /*!
   * Starts profiling the heap.
   */
  void enable();

  /*!
   * Stops profiling the heap.
   */
  void disable();

  /**
   * Starts a new profile, adds it as a child profile to the current profile, and sets it to the
   * current profile.
   *
   * @param name The name of the profile to start.
   * @param desc The description of the profile to start.
   */
  void start_profile(std::string_view name, std::string desc);

  /*!
   * Stops the current profile and sets the new current profile to the parent profile.
   */
  void stop_profile();

  /*!
   * Records information about the variable storing the next data structure that is added to the
   * heap profiler.
   *
   * @param var_name The name of the variable storing the data structure.
   * @param location The locataion of the variable storing the data structure.
   */
  void record_data_struct(
      std::string_view var_name,
      const std::source_location location = std::source_location::current()
  );

  /*!
   * Adds a data structure to track to the current profile of the heap profiler. If information
   * about the variable that stores the data structure has been recorded by the heap profiler, it is
   * added.
   *
   * @param name The name of the data structure.
   * @param size The size of the memory in bytes allocated on the heap by the data structure.
   * @return A pointer to the object holding information about the data structure or a nullptr if
   * the heap profiler is disabled.
   */
  DataStructure *add_data_struct(std::string_view name, std::size_t size);

  /*!
   * Records a memory allocation.
   *
   * @param ptr The pointer to the beginning of the allocated memory.
   * @param size The number allocated bytes.
   */
  void record_alloc(const void *ptr, std::size_t size);

  /*!
   * Records a memory deallocation.
   *
   * @param ptr The pointer to the beginning of the allocated memory
   */
  void record_free(const void *ptr);

  /*!
   * Adjusts the summary settings for experiments.
   */
  void set_experiment_summary_options();

  /*!
   * Sets the maximum depth shown in the summary.
   *
   * @param max_depth The maximum depth shown in the summary.
   */
  void set_max_depth(std::size_t max_depth);

  /*!
   * Sets the option whether to print data structure memory statistics in the summary.
   *
   * @param print Whether to print data structure memory statistics in the summary.
   */
  void set_print_data_structs(bool print);

  /*!
   * Sets the minimum size of a data structure in MB to be included in the summary.
   *
   * @param size The minimum size of a data structure in MB to be included in the summary.
   */
  void set_min_data_struct_size(float size);

  /*!
   * Prints information about the heap profile to the output stream.
   *
   * @param out The output stream to write to.
   */
  void print_heap_profile(std::ostream &out);

  /*!
   * Returns the peak memory in bytes of the current heap profile.
   *
   * @return The peak memory in bytes of the current heap profile.
   */
  [[nodiscard]] std::size_t peak_memory();

  /*!
   * Returns the total amount of allocated memory in bytes of the current heap profile.
   *
   * @return The total amount of allocated memory in bytes of the current heap profile.
   */
  [[nodiscard]] std::size_t total_alloc();

  /*!
   * Returns the total amount of freed memory in bytes of the current heap profile.
   *
   * @return The total amount of freed memory in bytes of the current heap profile.
   */
  [[nodiscard]] std::size_t total_free();

  /*!
   * Returns the number of alloc operations of the current heap profile.
   *
   * @return The number of alloc operations of the current heap profile.
   */
  [[nodiscard]] std::size_t num_allocs();

  /*!
   * Returns the number of free operations of the current heap profile.
   *
   * @return The number of free operations of the current heap profile.
   */
  [[nodiscard]] std::size_t num_frees();

  /*!
   * Returns the tree that stores the data of this heap profiler.
   *
   * @return The tree that stores the data of this heap profiler.
   */
  [[nodiscard]] HeapProfileTree &tree_root();

private:
  bool _enabled = false;
  std::mutex _mutex;

  NoProfileAllocator<HeapProfileTreeNode> _node_allocator;
  HeapProfileTree _tree;
  std::unordered_map<
      const void *,
      std::size_t,
      std::hash<const void *>,
      std::equal_to<const void *>,
      NoProfileAllocator<std::pair<const void *const, std::size_t>>>
      _address_map;

  NoProfileAllocator<DataStructure> _struct_allocator;
  std::string_view _var_name;
  std::string_view _file_name;
  std::size_t _line;
  std::size_t _column;

  std::size_t _max_depth = std::numeric_limits<std::size_t>::max();
  bool _print_data_structs = true;
  std::size_t _min_data_struct_size = 0;

  static void print_heap_tree_node(
      std::ostream &out,
      const HeapProfileTreeNode &node,
      const HeapProfileTreeStats stats,
      std::size_t max_depth,
      bool print_data_structs,
      std::size_t min_data_struct_size,
      std::size_t depth = 0,
      bool last = false
  );
  static void print_indentation(std::ostream &out, std::size_t depth, bool last);
  static void print_percentage(std::ostream &out, const float percentage);
  static void print_statistics(
      std::ostream &out, const HeapProfileTreeNode &node, const HeapProfileTreeStats stats
  );
  static void print_data_structures(
      std::ostream &out,
      const HeapProfileTreeNode &node,
      std::size_t depth,
      bool last,
      std::size_t min_data_struct_size
  );
};

/*!
 * A helper class for scoped heap profiling. The profile starts with the construction of the object
 * and ends with the destruction of the object.
 */
class ScopedHeapProfiler {
public:
  /*!
   * Constructs a new scoped heap profiler and thereby starting a new heap profile.
   *
   * @param name The name of the started profile.
   * @param description The description of the started profile.
   */
  ScopedHeapProfiler(std::string_view name, std::string description) {
    HeapProfiler::global().start_profile(name, description);
  }

  /*!
   * Deconstructs the scoped heap profiler and thereby stopping the heap profile.
   */
  inline ~ScopedHeapProfiler() {
    HeapProfiler::global().stop_profile();
  }
};

/*!
 * Determines the total system memory in bytes. This value bounds the amount of memory that can
 * be overcommitted.
 *
 * @return The total system memory in bytes.
 */
[[nodiscard]] std::size_t get_total_system_memory();

template <typename T> struct HeapProfiledMemoryDeleter {
  void operator()(T *ptr) {
    if constexpr (kHeapProfiling) {
      heap_profiler::std_free(ptr);
      HeapProfiler::global().record_free(ptr);
    } else {
      std::free(ptr);
    }
  }
};

//! Unique pointer wrapper whose owner is responsible for manually tracking the memory. The release
//! of the associated memory is tracked by the wrapper itself.
template <typename T> using unique_ptr = std::unique_ptr<T, HeapProfiledMemoryDeleter<T>>;

/*!
 * Allocates memory that is not tracked by the heap profiler. This method is useful for correctly
 * tracking overcomitted memory.
 *
 * @tparam T The type of data to allocate.
 * @param size The number of data copies to allocate.
 * @return A pointer to the allocated memory.
 */
template <typename T> unique_ptr<T> overcommit_memory(const std::size_t size) {
  const std::size_t nbytes = std::min(get_total_system_memory(), size * sizeof(T));

  T *ptr;
  if constexpr (kHeapProfiling) {
    ptr = static_cast<T *>(heap_profiler::std_malloc(nbytes));
  } else {
    ptr = static_cast<T *>(std::malloc(nbytes));
  }

  if (ptr == NULL) {
    LOG_ERROR << "The overcommitment of memory failed. Ensure that memory overcommitment is"
                 " enabled on this system!";
    std::exit(EXIT_FAILURE);
  }

  return unique_ptr<T>(ptr);
}

} // namespace kaminpar::heap_profiler<|MERGE_RESOLUTION|>--- conflicted
+++ resolved
@@ -22,117 +22,6 @@
 #include "kaminpar-common/libc_memory_override.h"
 #include "kaminpar-common/logger.h"
 
-<<<<<<< HEAD
-namespace kaminpar::heap_profiler {
-/*!
- * A minimal allocator that uses memory allocation functions that bypass the heap profiler.
- *
- * This is required for allocations inside the heap profiler, otherwise a memory allocation would
- * lead to an infinite recursion.
- */
-template <typename T> struct NoProfileAllocator {
-  using value_type = T;
-
-  NoProfileAllocator() noexcept = default;
-  template <typename U> NoProfileAllocator(const NoProfileAllocator<U> &) noexcept {}
-
-  template <typename U> bool operator==(const NoProfileAllocator<U> &) const noexcept {
-    return true;
-  }
-  template <typename U> bool operator!=(const NoProfileAllocator<U> &) const noexcept {
-    return false;
-  }
-
-  T *allocate(const size_t n) const {
-    if (n == 0) {
-      return nullptr;
-    }
-
-    if (n > static_cast<size_t>(-1) / sizeof(T)) {
-      throw std::bad_array_new_length();
-    }
-
-#ifdef KAMINPAR_ENABLE_HEAP_PROFILING
-    void *const ptr = heap_profiler::std_malloc(n * sizeof(T));
-#else
-    void *const ptr = std::malloc(n * sizeof(T));
-#endif
-    if (!ptr) {
-      throw std::bad_alloc();
-    }
-
-    return static_cast<T *>(ptr);
-  }
-
-  void deallocate(T *const ptr, size_t) const noexcept {
-#ifdef KAMINPAR_ENABLE_HEAP_PROFILING
-    heap_profiler::std_free(ptr);
-#else
-    std::free(ptr);
-#endif
-  }
-
-  template <typename... Args> T *create(Args &&...args) const {
-    T *t = allocate(1);
-    new (t) T(std::forward<Args>(args)...);
-    return t;
-  }
-
-  void destruct(T *const t) const {
-    t->~T();
-    deallocate(t, 1);
-  }
-};
-
-//! A string type whose memory allocations are not tracked by the heap profiler.
-using hp_string = std::basic_string<char, std::char_traits<char>, NoProfileAllocator<char>>;
-
-} // namespace kaminpar::heap_profiler
-
-namespace {
-using namespace kaminpar;
-
-/*!
- * Returns the (demangled) name of a type.
- *
- * See https://stackoverflow.com/a/25893042
- *
- * @tparam T The type whose name to return.
- * @return The (demangled) name of the type T.
- */
-template <typename T> heap_profiler::hp_string type_name() {
-  auto mangeled_name = typeid(T()).name();
-  int status = 0;
-
-  std::size_t length = 1024;
-  char *output_buffer = static_cast<char *>(heap_profiler::std_malloc(length));
-  abi::__cxa_demangle(mangeled_name, output_buffer, &length, &status);
-
-  heap_profiler::hp_string name((status == 0) ? output_buffer : mangeled_name);
-  heap_profiler::std_free(output_buffer);
-
-  // Strip the trailing brackets from the constructed function type.
-  if (name.substr(name.size() - 3) == " ()") {
-    name.resize(name.size() - 3);
-  }
-
-  // Remove the namespace from the type name.
-  auto it = name.find_last_of("::");
-  if (it != std::string::npos) {
-    name = name.substr(it + 1);
-  }
-
-  // Remove the asterisk from a this pointer.
-  if (name.back() == '*') {
-    name.resize(name.size() - 1);
-  }
-
-  return name;
-}
-} // namespace
-
-=======
->>>>>>> bc68c317
 #ifdef KAMINPAR_ENABLE_HEAP_PROFILING
 
 #define GET_MACRO(X, Y, Z, FUNC, ...) FUNC
@@ -197,7 +86,7 @@
 #define RECORD_DATA_STRUCT(...)
 #define RECORD_LOCAL_DATA_STRUCT(...)
 #define RECORD(...)
-#define IF_HEAP_PROFILING(...) 
+#define IF_HEAP_PROFILING(...)
 #define ENABLE_HEAP_PROFILER()
 #define DISABLE_HEAP_PROFILER()
 #define PRINT_HEAP_PROFILE(...)
