/*******************************************************************************
 * @file:   tbb_malloc.h
 * @author: Daniel Seemaier
 * @date:   30.03.2022
 * @brief:  Memory allocation functions that use the TBB scalable allocator.
 ******************************************************************************/
#pragma once

#include <memory>

#include <tbb/scalable_allocator.h>

<<<<<<< HEAD
#include "kaminpar-common/heap_profiler.h"
=======
#include "kaminpar-common/assert.h"
>>>>>>> daafcad7

namespace kaminpar::parallel {
template <typename T> struct tbb_deleter {
  void operator()(T *p) {
    scalable_free(p);

    if constexpr (kHeapProfiling && !kPageProfiling) {
      heap_profiler::HeapProfiler::global().record_free(p);
    }
  }
};

template <typename T> using tbb_unique_ptr = std::unique_ptr<T, tbb_deleter<T>>;

template <typename T> tbb_unique_ptr<T> make_unique(const std::size_t size) {
<<<<<<< HEAD
  T *ptr = static_cast<T *>(scalable_malloc(sizeof(T) * size));
=======
  auto nbytes = sizeof(T) * size;
  T *ptr = static_cast<T *>(scalable_malloc(nbytes));
  KASSERT(
      ptr != nullptr,
      "probably out of memory after attemping to allocate " << nbytes << " bytes",
      assert::light
  );
  return tbb_unique_ptr<T>(ptr, tbb_deleter<T>{});
}
>>>>>>> daafcad7

  if constexpr (kHeapProfiling && !kPageProfiling) {
    heap_profiler::HeapProfiler::global().record_alloc(ptr, sizeof(T) * size);
  }

  return tbb_unique_ptr<T>(ptr, tbb_deleter<T>{});
}
} // namespace kaminpar::parallel<|MERGE_RESOLUTION|>--- conflicted
+++ resolved
@@ -10,11 +10,8 @@
 
 #include <tbb/scalable_allocator.h>
 
-<<<<<<< HEAD
+#include "kaminpar-common/assert.h"
 #include "kaminpar-common/heap_profiler.h"
-=======
-#include "kaminpar-common/assert.h"
->>>>>>> daafcad7
 
 namespace kaminpar::parallel {
 template <typename T> struct tbb_deleter {
@@ -30,19 +27,12 @@
 template <typename T> using tbb_unique_ptr = std::unique_ptr<T, tbb_deleter<T>>;
 
 template <typename T> tbb_unique_ptr<T> make_unique(const std::size_t size) {
-<<<<<<< HEAD
-  T *ptr = static_cast<T *>(scalable_malloc(sizeof(T) * size));
-=======
   auto nbytes = sizeof(T) * size;
   T *ptr = static_cast<T *>(scalable_malloc(nbytes));
+
   KASSERT(
-      ptr != nullptr,
-      "probably out of memory after attemping to allocate " << nbytes << " bytes",
-      assert::light
+      ptr != nullptr, "out of memory: could not allocate " << nbytes << " bytes", assert::light
   );
-  return tbb_unique_ptr<T>(ptr, tbb_deleter<T>{});
-}
->>>>>>> daafcad7
 
   if constexpr (kHeapProfiling && !kPageProfiling) {
     heap_profiler::HeapProfiler::global().record_alloc(ptr, sizeof(T) * size);
