cmake_minimum_required(VERSION 3.21)
list(APPEND CMAKE_MODULE_PATH ${CMAKE_CURRENT_SOURCE_DIR}/cmake/modules)

project(
    KaMinPar
    VERSION 3.1.0
    DESCRIPTION "Shared-memory and distributed-memory Graph Partitioner"
    LANGUAGES C CXX
)

set(PROJECT_VENDOR "Daniel Seemaier")
set(PROJECT_CONTACT "daniel.seemaier@kit.edu")

set(CMAKE_CXX_STANDARD 20)
set(CMAKE_CXX_STANDARD_REQUIRED ON)

################################################################################
## Options                                                                    ##
################################################################################

# Control what to build
#######################
option(KAMINPAR_BUILD_APPS "Build binaries." ON)
option(KAMINPAR_BUILD_DISTRIBUTED "Build distributed partitioner." OFF)
option(KAMINPAR_BUILD_TESTS "Build unit tests" OFF)
option(KAMINPAR_BUILD_TOOLS "Build tool binaries." OFF)
option(KAMINPAR_BUILD_BENCHMARKS "Build benchmark binaries." OFF)
option(KAMINPAR_BUILD_EXAMPLES "Build examples." OFF)

option(KAMINPAR_BUILD_EXPERIMENTAL_FEATURES "Include experimental features in the build. This might increase compile times drastically." OFF)

# Control how to build
######################
option(KAMINPAR_ENABLE_HEAP_PROFILING "Profile and output heap memory usage." OFF)
option(KAMINPAR_ENABLE_PAGE_PROFILING "Profile pages allocated via mmap." OFF)
option(KAMINPAR_ENABLE_STATISTICS "Generate and output detailed statistics." OFF)
option(KAMINPAR_ENABLE_TIMERS "Measure running times. Must be set to 'OFF' if the library interface is used from multiple threads simulatinously." ON)
option(KAMINPAR_ENABLE_TIMER_BARRIERS "Add additional MPI_Barrier() instructions for more accurate time measurements." ON)

option(KAMINPAR_ENABLE_THP "Use transparent huge pages for large memory allocations (Linux only)." ON)

option(KAMINPAR_BUILD_WITH_ASAN "Enable address sanitizer." OFF)
option(KAMINPAR_BUILD_WITH_UBSAN "Enable undefined behaviour sanitizer." OFF)
option(KAMINPAR_BUILD_WITH_MTUNE_NATIVE "Build with -mtune=native." ON)
option(KAMINPAR_BUILD_WITH_CCACHE "Use ccache to build." ON)
option(KAMINPAR_BUILD_WITH_DEBUG_SYMBOLS "Always build with debug symbols, even in Release mode." ON)
option(KAMINPAR_BUILD_WITH_MTKAHYPAR "If Mt-KaHyPar can be found, build the Mt-KaHyPar initial partitioner." OFF)
option(KAMINPAR_BUILD_WITH_SPARSEHASH "Build with Google Sparsehash." ON)
option(KAMINPAR_BUILD_WITH_PG "Build with the -pg option for profiling." OFF)
option(KAMINPAR_BUILD_WITH_BACKWARD "Build with backward-cpp for stack traces (distributed partitioner only)." OFF)

# Control whether to install KaMinPar
#####################################
option(INSTALL_KAMINPAR "Install KaMinPar." ON)

# Control data type sizes
#########################
# These IDs refer to the shared-memory partitioner + local IDs of the distributed partitioner
option(KAMINPAR_64BIT_IDS "Use 64 bits for node and edge IDs." OFF)
option(KAMINPAR_64BIT_EDGE_IDS "Use 64 bits for edge IDs." OFF)
option(KAMINPAR_64BIT_NODE_IDS "Use 64 bits for node IDs." OFF)

# Node and edge weights for the shared-memory partitioner (+ used as initial partitioner of the distributed partitioner)
option(KAMINPAR_64BIT_WEIGHTS "Use 64 bit for node and edge weights." OFF)

# Local node and edge weights for the distributed partitioner; should be 64 bit when using DMGP
option(KAMINPAR_64BIT_LOCAL_WEIGHTS "Use 64 bit for local node and edge weights." OFF)

# The distributed partitioner requires 64 bit node and edge weights for the coarsest graph, 
# which is copied to each PE and build with data types of the shared-memory partitioner.
# Thus, force 64 bit weights for the shared-memory partitioner in this case.
if (KAMINPAR_BUILD_DISTRIBUTED)
    message(STATUS "Distributed build: enabling 64 bit weights.")
    set(KAMINPAR_64BIT_WEIGHTS ON)
endif ()

# Control graph compression options
###################################
option(KAMINPAR_COMPRESSION_HIGH_DEGREE_ENCODING "Use high-degree encoding for the compressed graph." ON)
option(KAMINPAR_COMPRESSION_INTERVAL_ENCODING "Use interval encoding for the compressed graph." ON)
option(KAMINPAR_COMPRESSION_STREAMVBYTE_ENCODING "Use StreamVByte encoding for the compressed graph." OFF)
option(KAMINPAR_COMPRESSION_FAST_DECODING "Use a fast PEXT-based decoding routine for the compressed graph." OFF)

if (KAMINPAR_64BIT_NODE_IDS AND KAMINPAR_COMPRESSION_STREAM_ENCODING)
    message(FATAL_ERROR "StreamVByte encoding cannot be used with 64-bit NodeIDs.")
endif ()

################################################################################
## Declare dependencies                                                       ##
################################################################################
include(CheckCXXCompilerFlag)

set(KAMINPAR_ASSERTION_LEVEL "light" CACHE STRING "Assertion level.")
set_property(CACHE KAMINPAR_ASSERTION_LEVEL PROPERTY STRINGS none light normal heavy)
message(STATUS "KAssertion level: ${KAMINPAR_ASSERTION_LEVEL}")

if (KAMINPAR_ASSERTION_LEVEL STREQUAL "none")
    set(KASSERT_ASSERTION_LEVEL 0)
elseif (KAMINPAR_ASSERTION_LEVEL STREQUAL "light")
    set(KASSERT_ASSERTION_LEVEL 10)
elseif (KAMINPAR_ASSERTION_LEVEL STREQUAL "normal")
    set(KASSERT_ASSERTION_LEVEL 30)
elseif (KAMINPAR_ASSERTION_LEVEL STREQUAL "heavy")
    set(KASSERT_ASSERTION_LEVEL 40)
else ()
    message(WARNING "Invalid assertion level: ${KAMINPAR_ASSERTION_LEVEL}")
endif ()

# Export compile commands
set(CMAKE_EXPORT_COMPILE_COMMANDS ON)

# Set warning flags
list(APPEND KAMINPAR_WARNING_FLAGS
    "-W"
    "-Wall"
    "-Wextra"
    "-Wpedantic"
    "-Wno-unused-local-typedefs"
    )

if ("${CMAKE_CXX_COMPILER_ID}" STREQUAL "Clang")
    list(APPEND KAMINPAR_WARNING_FLAGS
        "-Wextra-semi"
        "-fcolor-diagnostics"
        "-Wdeprecated"
        )
endif ()
if ("${CMAKE_CXX_COMPILER_ID}" STREQUAL "GNU")
    list(APPEND KAMINPAR_WARNING_FLAGS
        "-Wsuggest-override"
        "-fdiagnostics-color=always"
        "-Wcast-qual"
        "-Winit-self"
        "-Woverloaded-virtual"
        "-Wredundant-decls"
        )
endif ()

# Build experimental features that increase compile times
if (KAMINPAR_BUILD_EXPERIMENTAL_FEATURES)
    list(APPEND KAMINPAR_DEFINITIONS "-DKAMINPAR_EXPERIMENTAL")
endif ()

# Always enable Debug symbols (including in Release mode)
if (KAMINPAR_BUILD_WITH_DEBUG_SYMBOLS)
    add_compile_options(-g)
endif ()

# Set compile flags
set(CMAKE_REQUIRED_FLAGS -Werror) # otherwise the check fails for Apple Clang 
check_cxx_compiler_flag(-msse4.1 COMPILER_SUPPORTS_MSSE41)
if (COMPILER_SUPPORTS_MSSE41)
    add_compile_options(-msse4.1)
endif ()
check_cxx_compiler_flag(-mcx16 COMPILER_SUPPORTS_MCX16)
if (COMPILER_SUPPORTS_MCX16)
    add_compile_options(-mcx16)
endif ()

if (KAMINPAR_BUILD_WITH_MTUNE_NATIVE) 
    add_compile_options(-mtune=native -march=native)
endif ()

if (KAMINPAR_BUILD_WITH_ASAN) 
    add_compile_options(-fsanitize=address)
    add_link_options(-fsanitize=address)
endif ()

if (KAMINPAR_BUILD_WITH_UBSAN) 
    add_compile_options(-fsanitize=undefined)
    add_link_options(-fsanitize=undefined)
endif ()

if (KAMINPAR_BUILD_WITH_PG)
    add_compile_options(-pg)
endif ()

# Pass CMake options to code
if (KAMINPAR_ENABLE_STATISTICS)
    list(APPEND KAMINPAR_DEFINITIONS "-DKAMINPAR_ENABLE_STATISTICS")
    message(STATUS "Statistics: enabled")
else ()
    message(STATUS "Statistics: disabled")
endif ()

if (KAMINPAR_ENABLE_HEAP_PROFILING)
    list(APPEND KAMINPAR_DEFINITIONS "-DKAMINPAR_ENABLE_HEAP_PROFILING")
    message(STATUS "Heap Profiling: enabled")
else ()
    message(STATUS "Heap Profiling: disabled")
endif ()

if (KAMINPAR_ENABLE_PAGE_PROFILING)
    list(APPEND KAMINPAR_DEFINITIONS "-DKAMINPAR_ENABLE_PAGE_PROFILING")
    message(STATUS "Page Profiling: enabled")
else ()
    message(STATUS "Page Profiling: disabled")
endif ()

if (KAMINPAR_ENABLE_TIMERS)
    list(APPEND KAMINPAR_DEFINITIONS "-DKAMINPAR_ENABLE_TIMERS")
    message(STATUS "Timers: enabled")
else ()
    message(STATUS "Timers: disabled")
endif ()

if (KAMINPAR_ENABLE_TIMER_BARRIERS)
    list(APPEND KAMINPAR_DEFINITIONS "-DKAMINPAR_ENABLE_TIMER_BARRIERS")
    message(STATUS "Timer barriers: enabled")
else ()
    message(STATUS "Timer barriers: disabled")
endif ()

if (KAMINPAR_ENABLE_THP)
    list(APPEND KAMINPAR_DEFINITIONS "-DKAMINPAR_ENABLE_THP")
    message(STATUS "Huge pages: enabled")
else ()
    message(STATUS "Huge pages: disabled")
endif ()

message(STATUS "Graph compression summary:")

if (KAMINPAR_COMPRESSION_HIGH_DEGREE_ENCODING)
    list(APPEND KAMINPAR_DEFINITIONS "-DKAMINPAR_COMPRESSION_HIGH_DEGREE_ENCODING")
    message("  High-degree encoding: enabled")
else ()
    message("  High-degree encoding: disabled")
endif ()

if (KAMINPAR_COMPRESSION_INTERVAL_ENCODING)
    list(APPEND KAMINPAR_DEFINITIONS "-DKAMINPAR_COMPRESSION_INTERVAL_ENCODING")
    message("  Interval encoding: enabled")
else ()
    message("  Interval encoding: disabled")
endif ()

if (KAMINPAR_COMPRESSION_RUN_LENGTH_ENCODING)
    list(APPEND KAMINPAR_DEFINITIONS "-DKAMINPAR_COMPRESSION_RUN_LENGTH_ENCODING")
    message("  Run-length encoding: enabled")
else ()
    message("  Run-length encoding: disabled")
endif ()

if (KAMINPAR_COMPRESSION_STREAMVBYTE_ENCODING)
    list(APPEND KAMINPAR_DEFINITIONS "-DKAMINPAR_COMPRESSION_STREAMVBYTE_ENCODING")
    message("  StreamVByte encoding: enabled")
else ()
    message("  StreamVByte encoding: disabled")
endif ()

if (KAMINPAR_COMPRESSION_FAST_DECODING)
    list(APPEND KAMINPAR_DEFINITIONS "-DKAMINPAR_COMPRESSION_FAST_DECODING")
    add_compile_options(-mbmi2)
    message("  Fast decoding: enabled")
else ()
    message("  Fast decoding: disabled")
endif ()

if (KAMINPAR_64BIT_NODE_IDS OR KAMINPAR_64BIT_IDS)
    list(APPEND KAMINPAR_DEFINITIONS "-DKAMINPAR_64BIT_NODE_IDS")
    set(KAMINPAR_SHM_NODE_ID_STR "std::uint64_t")
else ()
    set(KAMINPAR_SHM_NODE_ID_STR "std::uint32_t")
endif ()

if (KAMINPAR_64BIT_EDGE_IDS OR KAMINPAR_64BIT_IDS)
    list(APPEND KAMINPAR_DEFINITIONS "-DKAMINPAR_64BIT_EDGE_IDS")
    set(KAMINPAR_SHM_EDGE_ID_STR "std::uint64_t")
else ()
    set(KAMINPAR_SHM_EDGE_ID_STR "std::uint32_t")
endif ()

if (KAMINPAR_64BIT_WEIGHTS)
    list(APPEND KAMINPAR_DEFINITIONS "-DKAMINPAR_64BIT_WEIGHTS")
    set(KAMINPAR_SHM_WEIGHT_STR "std::int64_t")
else () 
    set(KAMINPAR_SHM_WEIGHT_STR "std::int32_t")
endif ()

if (KAMINPAR_64BIT_LOCAL_WEIGHTS)
    list(APPEND KAMINPAR_DEFINITIONS "-DKAMINPAR_64BIT_LOCAL_WEIGHTS")
    set(KAMINPAR_DIST_WEIGHT_STR "std::int64_t")
else ()
    set(KAMINPAR_DIST_WEIGHT_STR "std::int32_t")
endif ()

message(STATUS "Data type summary:")
message("  {shm, dist}::NodeID: ${KAMINPAR_SHM_NODE_ID_STR}")
message("  {shm, dist}::EdgeID: ${KAMINPAR_SHM_EDGE_ID_STR}")
message("  shm::{Node, Edge}Weight: ${KAMINPAR_SHM_WEIGHT_STR}")
message("  {dist::Global{Node, Edge}ID: std::uint64_t")
message("  dist::Global{Node, Edge}Weight: std::int64_t")
message("  dist::{Node, Edge}Weight: ${KAMINPAR_DIST_WEIGHT_STR}")

################################################################################
## Search and fetch dependencies                                              ##
################################################################################
if (CMAKE_PROJECT_NAME STREQUAL PROJECT_NAME)
    include(CTest)
endif()
include(FetchContent)
include(FindGit)

# Fetch KAssert for assertions
FetchContent_Declare(
    kassert
    GIT_REPOSITORY https://github.com/kamping-site/kassert.git
    GIT_TAG 988b7d54b79ae6634f2fcc53a0314fb1cf2c6a23
    EXCLUDE_FROM_ALL
    UPDATE_DISCONNECTED TRUE
)
FetchContent_MakeAvailable(kassert)

# Google Sparsehash
if (KAMINPAR_BUILD_WITH_SPARSEHASH)
    find_package(Sparsehash REQUIRED)
    list(APPEND KAMINPAR_DEFINITIONS "-DKAMINPAR_SPARSEHASH_FOUND")
endif ()

if (KAMINPAR_BUILD_WITH_CCACHE)
    find_program(CCACHE_PROGRAM ccache)
    if (CCACHE_PROGRAM)
        set(CMAKE_CXX_COMPILER_LAUNCHER "${CCACHE_PROGRAM}")
    endif ()
endif ()

if (KAMINPAR_BUILD_DISTRIBUTED)
    # MPI
    set(MPI_DETERMINE_LIBRARY_VERSION TRUE)
    find_package(MPI)
    if (NOT MPI_FOUND) 
        message(WARNING "MPI not available: cannot build the distributed partitioner")
        set(KAMINPAR_BUILD_DISTRIBUTED OFF)
    endif ()

    # Growt
    add_subdirectory(external/growt EXCLUDE_FROM_ALL)
    add_library(growt INTERFACE)
    target_include_directories(growt SYSTEM INTERFACE "external/growt")

    if (KAMINPAR_BUILD_WITH_BACKWARD)
        FetchContent_Declare(
            Backward
            GIT_REPOSITORY https://github.com/kamping-site/bakward-mpi.git
            GIT_TAG 89de1132cdccb60aa4994d00396cc30d47402f95
            EXCLUDE_FROM_ALL
            UPDATE_DISCONNECTED TRUE
        )
        FetchContent_MakeAvailable(Backward)
    endif ()
endif ()

# If we can find Mt-KaHyPar, make it available for initial partitioning and refinement
if (KAMINPAR_BUILD_WITH_MTKAHYPAR)
    find_library(LIB_MTKAHYPAR_GRAPH mtkahypar)
    if (NOT LIB_MTKAHYPAR_GRAPH)
        message(STATUS "Mt-KaHyPar initial partitioning not available: library could not be found on this system")
        set(KAMINPAR_BUILD_WITH_MTKAHYPAR OFF)
    else ()
        message(STATUS "Found Mt-KaHyPar at ${LIB_MTKAHYPAR_GRAPH}")
    endif ()
endif ()

# Fetch minimal KaGen for graph IO
if ((KAMINPAR_BUILD_DISTRIBUTED AND KAMINPAR_BUILD_APPS) OR KAMINPAR_BUILD_BENCHMARKS)
    FetchContent_Declare(
        KaGen
        GIT_REPOSITORY https://github.com/KarlsruheGraphGeneration/KaGen.git
        GIT_TAG 70386f48e513051656f020360c482ce6bff9a24f 
        EXCLUDE_FROM_ALL
        UPDATE_DISCONNECTED TRUE
    )
    set(KAGEN_NODEPS ON CACHE BOOL "" FORCE)
    set(KAGEN_BUILD_APPS OFF CACHE BOOL "" FORCE)
    set(KAGEN_BUILD_EXAMPLES OFF CACHE BOOL "" FORCE)
    set(KAGEN_BUILD_TESTS OFF CACHE BOOL "" FORCE)
    set(INSTALL_KAGEN OFF CACHE BOOL "" FORCE)
    FetchContent_MakeAvailable(KaGen)
endif ()

# Fetch Google Test for unit tests
if ((CMAKE_PROJECT_NAME STREQUAL PROJECT_NAME OR KAMINPAR_BUILD_TESTS) AND BUILD_TESTING)
    FetchContent_Declare(
        googletest
        GIT_REPOSITORY https://github.com/google/googletest.git
        GIT_TAG 5a37b517ad4ab6738556f0284c256cae1466c5b4
        EXCLUDE_FROM_ALL
        UPDATE_DISCONNECTED TRUE
    )
    set(INSTALL_GTEST OFF CACHE BOOL "" FORCE)
    FetchContent_MakeAvailable(googletest)
endif ()

################################################################################
## Add targets in subdirectories                                              ##
################################################################################

# Start include paths on project root
include_directories(${PROJECT_SOURCE_DIR})

# Shared memory components
add_subdirectory(kaminpar-common)
add_subdirectory(kaminpar-shm)

# Distributed components
if (KAMINPAR_BUILD_DISTRIBUTED)
    add_subdirectory(kaminpar-mpi)
    add_subdirectory(kaminpar-dist)
endif ()

# Shared-memory and distributed IO components
add_subdirectory(kaminpar-io)

# Binaries
add_subdirectory(kaminpar-cli)

if (KAMINPAR_BUILD_APPS)
    add_subdirectory(apps)
endif ()

# Unit tests
if ((CMAKE_PROJECT_NAME STREQUAL PROJECT_NAME OR KAMINPAR_BUILD_TESTS) AND BUILD_TESTING)
    add_subdirectory(tests)
endif ()

# Examples
if (KAMINPAR_BUILD_EXAMPLES)
    add_subdirectory(examples)
endif ()

################################################################################
<<<<<<< HEAD

add_library(KaMinPar::KaMinPar ALIAS kaminpar_shm)
add_library(KaMinPar::KaMinParIO ALIAS kaminpar_io)
add_library(KaMinPar::KaMinParCLI ALIAS kaminpar_cli)

if (KAMINPAR_BUILD_DISTRIBUTED)
    add_library(KaMinPar::dKaMinPar ALIAS kaminpar_dist)
    add_library(KaMinPar::dKaMinParIO ALIAS kaminpar_dist_io)
    add_library(KaMinPar::dKaMinParCLI ALIAS kaminpar_dist_cli)
endif ()
=======
## Install targets                                                            ##
################################################################################
if (NOT INSTALL_KAMINPAR)
    return()
endif ()

include(CMakePackageConfigHelpers)
include(GNUInstallDirs)

install(
    FILES kaminpar-shm/kaminpar.h
    DESTINATION "${CMAKE_INSTALL_INCLUDEDIR}"
    COMPONENT KaMinPar_Development
)

install(
    TARGETS kassert_base kassert kaminpar_common kaminpar_shm
    EXPORT KaMinParTargets
    RUNTIME COMPONENT KaMinPar_Runtime
    LIBRARY COMPONENT KaMinPar_Runtime NAMELINK_COMPONENT KaMinPar_Development
    ARCHIVE COMPONENT KaMinPar_Development
    INCLUDES DESTINATION "${CMAKE_INSTALL_INCLUDEDIR}"
)

write_basic_package_version_file(
    "KaMinParConfigVersion.cmake"
    VERSION ${PACKAGE_VERSION}
    COMPATIBILITY SameMajorVersion
)

# Allow package maintainers to freely override the path for the configs
set(
    KAMINPAR_INSTALL_CMAKEDIR "${CMAKE_INSTALL_LIBDIR}/cmake/${package}"
    CACHE STRING "CMake package config location relative to the install prefix"
)
set_property(CACHE KAMINPAR_INSTALL_CMAKEDIR PROPERTY TYPE PATH)
mark_as_advanced(KAMINPAR_INSTALL_CMAKEDIR)

install(
    FILES cmake/install-config.cmake
    DESTINATION "${KAMINPAR_INSTALL_CMAKEDIR}"
    RENAME "KaMinParConfig.cmake"
    COMPONENT KaMinPar_Development
)

install(
    FILES "${PROJECT_BINARY_DIR}/KaMinParConfigVersion.cmake"
    DESTINATION "${KAMINPAR_INSTALL_CMAKEDIR}"
    COMPONENT KaMinPar_Development
)

install(
    EXPORT KaMinParTargets
    NAMESPACE KaMinPar::
    DESTINATION "${KAMINPAR_INSTALL_CMAKEDIR}"
    COMPONENT KaMinPar_Development
)
>>>>>>> 8b10800d
<|MERGE_RESOLUTION|>--- conflicted
+++ resolved
@@ -429,18 +429,6 @@
 endif ()
 
 ################################################################################
-<<<<<<< HEAD
-
-add_library(KaMinPar::KaMinPar ALIAS kaminpar_shm)
-add_library(KaMinPar::KaMinParIO ALIAS kaminpar_io)
-add_library(KaMinPar::KaMinParCLI ALIAS kaminpar_cli)
-
-if (KAMINPAR_BUILD_DISTRIBUTED)
-    add_library(KaMinPar::dKaMinPar ALIAS kaminpar_dist)
-    add_library(KaMinPar::dKaMinParIO ALIAS kaminpar_dist_io)
-    add_library(KaMinPar::dKaMinParCLI ALIAS kaminpar_dist_cli)
-endif ()
-=======
 ## Install targets                                                            ##
 ################################################################################
 if (NOT INSTALL_KAMINPAR)
@@ -497,5 +485,4 @@
     NAMESPACE KaMinPar::
     DESTINATION "${KAMINPAR_INSTALL_CMAKEDIR}"
     COMPONENT KaMinPar_Development
-)
->>>>>>> 8b10800d
+)