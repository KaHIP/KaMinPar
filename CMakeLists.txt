--- conflicted
+++ resolved
@@ -147,7 +147,7 @@
 endif ()
 
 # Set compile flags
-set(CMAKE_REQUIRED_FLAGS -Werror) # otherwise the check fails for Apple Clang 
+set(CMAKE_REQUIRED_FLAGS -Werror) # otherwise the check fails for Apple Clang
 check_cxx_compiler_flag(-msse4.1 COMPILER_SUPPORTS_MSSE41)
 if (COMPILER_SUPPORTS_MSSE41)
     add_compile_options(-msse4.1)
@@ -324,20 +324,6 @@
     endif ()
 endif ()
 
-<<<<<<< HEAD
-if (KAMINPAR_BUILD_WITH_GROWT)
-    list(APPEND KAMINPAR_DEFINITIONS "-DKAMINPAR_USES_GROWT")
-endif ()
-
-if (TRUE) 
-    add_subdirectory(external/growt EXCLUDE_FROM_ALL)
-    add_library(growt INTERFACE
-            tests/shm/coarsening/sparsification/sparisfng_cluster_coarsener_test.cpp)
-    target_include_directories(growt SYSTEM INTERFACE "external/growt")
-endif ()
-
-=======
->>>>>>> dce37476
 if (KAMINPAR_BUILD_DISTRIBUTED)
     # MPI
     set(MPI_DETERMINE_LIBRARY_VERSION TRUE)
@@ -380,7 +366,7 @@
     FetchContent_Declare(
         KaGen
         GIT_REPOSITORY https://github.com/KarlsruheGraphGeneration/KaGen.git
-        GIT_TAG 70386f48e513051656f020360c482ce6bff9a24f 
+        GIT_TAG 70386f48e513051656f020360c482ce6bff9a24f
         EXCLUDE_FROM_ALL
         UPDATE_DISCONNECTED TRUE
     )
@@ -405,15 +391,12 @@
     FetchContent_MakeAvailable(googletest)
 endif ()
 
-
-
 ################################################################################
 ## Add targets in subdirectories                                              ##
 ################################################################################
 
 # Start include paths on project root
 include_directories(${PROJECT_SOURCE_DIR})
-
 
 # Shared memory components
 add_subdirectory(kaminpar-common)
@@ -442,9 +425,6 @@
     add_subdirectory(examples)
 endif ()
 
-<<<<<<< HEAD
-
-=======
 ################################################################################
 ## Install targets                                                            ##
 ################################################################################
@@ -502,5 +482,4 @@
     NAMESPACE KaMinPar::
     DESTINATION "${KAMINPAR_INSTALL_CMAKEDIR}"
     COMPONENT KaMinPar_Development
-)
->>>>>>> dce37476
+)