--- conflicted
+++ resolved
@@ -18,20 +18,10 @@
     set(CMAKE_BUILD_TYPE "Release" CACHE STRING "" FORCE)
 endif ()
 
-<<<<<<< HEAD
 option(KAMINPAR_ENABLE_STATISTICS "Generate and output detailed statistics." ON)
 option(KAMINPAR_ENABLE_GRAPHGEN "Build with support for in-memory graph generation (requires the KaGen submodule)." ON)
 option(KAMINPAR_ENABLE_SANITIZER "Enable address sanitizer." OFF)
 option(KAMINPAR_ENABLE_MTUNE_NATIVE "Build with -mtune=native." ON)
-=======
-option(KAMINPAR_LINK_TCMALLOC "Enable allocations using Google's tcmalloc." OFF)
-option(KAMINPAR_ENABLE_HEAVY_ASSERTIONS "Enable assertions that have high impact on performance." OFF)
-option(KAMINPAR_ENABLE_TIMERS "Enable fine-grained timers. With this option disabled, we will still report the total partitioning time." ON)
-option(KAMINPAR_ENABLE_DEBUG_FEATURES "Enable features that might slow down execution but are helpful for debug purposes (e.g., naming graphs)." OFF)
-option(KAMINPAR_ENABLE_STATISTICS "Generate and output much more detailed statistics." OFF)
-option(KAMINPAR_64BIT_EDGE_IDS "Use 64 bits for edge ids." OFF)
-option(KAMINPAR_64BIT_EDGE_WEIGHTS "Use 64 bits for edge weights." OFF)
->>>>>>> a4db4d11
 
 option(KAMINPAR_ENABLE_MTKAHYPAR "Enable Mt-KaHyPar as initial partitioner for the distributed partitioner." OFF)
 
@@ -177,14 +167,9 @@
 
 # Binaries
 add_subdirectory(apps)
-<<<<<<< HEAD
 
 # Unit tests
 if (KAMINPAR_BUILD_TESTS)
     enable_testing()
     add_subdirectory(tests)
 endif ()
-=======
-#add_subdirectory(tests)
-add_subdirectory(library)
->>>>>>> a4db4d11
