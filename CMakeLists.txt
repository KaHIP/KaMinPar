--- conflicted
+++ resolved
@@ -427,7 +427,6 @@
     add_subdirectory(bindings/c)
 endif ()
 
-<<<<<<< HEAD
 if (KAMINPAR_BUILD_BINDINGS_PYTHON)
     add_subdirectory(bindings/python)
 endif ()
@@ -440,7 +439,7 @@
         add_subdirectory(examples/bindings-c)
     endif ()
 endif ()
-=======
+
 ################################################################################
 ## Install targets                                                            ##
 ################################################################################
@@ -498,5 +497,4 @@
     NAMESPACE KaMinPar::
     DESTINATION "${KAMINPAR_INSTALL_CMAKEDIR}"
     COMPONENT KaMinPar_Development
-)
->>>>>>> 5bd05dae
+)