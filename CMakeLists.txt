cmake_minimum_required(VERSION 3.21)
list(APPEND CMAKE_MODULE_PATH ${CMAKE_CURRENT_SOURCE_DIR}/cmake/modules)

include(FetchContent)
include(CheckCXXCompilerFlag)

project(KaMinPar
        DESCRIPTION "Shared-memory and distributed graph partitioner for large k partitioning."
        LANGUAGES C CXX)

set(PROJECT_VENDOR "Daniel Seemaier")
set(PROJECT_CONTACT "daniel.seemaier@kit.edu")
set(CMAKE_CXX_STANDARD 20)

################################################################################
## Options                                                                    ##
################################################################################

# Control what to build
#######################
option(KAMINPAR_BUILD_TESTS "Build unit tests" ON)
option(KAMINPAR_BUILD_DISTRIBUTED "Build distributed partitioner." OFF)
option(KAMINPAR_BUILD_APPS "Build binaries." ON)
option(KAMINPAR_BUILD_BENCHMARKS "Build benchmark binaries." OFF)
option(KAMINPAR_BUILD_TOOLS "Build tool binaries." OFF)

option(KAMINPAR_BUILD_EXPERIMENTAL_FEATURES "Include experimental features in the build. This might increase compile times drastically." OFF)

# Control how to build
######################
option(KAMINPAR_ENABLE_HEAP_PROFILING "Profile and output heap memory usage." OFF)
option(KAMINPAR_ENABLE_PAGE_PROFILING "Profile pages allocated via mmap." OFF)
option(KAMINPAR_ENABLE_STATISTICS "Generate and output detailed statistics." OFF)
option(KAMINPAR_ENABLE_TIMERS "Measure running times. Must be set to 'OFF' if the library interface is used from multiple threads simulatinously." ON)
option(KAMINPAR_ENABLE_TIMER_BARRIERS "Add additional MPI_Barrier() instructions for more accurate time measurements." ON)

option(KAMINPAR_ENABLE_THP "Use transparent huge pages for large memory allocations." ON)

option(KAMINPAR_BUILD_WITH_ASAN "Enable address sanitizer." OFF)
option(KAMINPAR_BUILD_WITH_UBSAN "Enable undefined behaviour sanitizer." OFF)
option(KAMINPAR_BUILD_WITH_MTUNE_NATIVE "Build with -mtune=native." ON)
option(KAMINPAR_BUILD_WITH_CCACHE "Use ccache to build." ON)
option(KAMINPAR_BUILD_WITH_DEBUG_SYMBOLS "Always build with debug symbols, even in Release mode." ON)
option(KAMINPAR_BUILD_WITH_MTKAHYPAR "If Mt-KaHyPar can be found, build the Mt-KaHyPar initial partitioner." OFF)
option(KAMINPAR_BUILD_WITH_GROWT "Build the shared-memory partitioner with Growt." ON)
option(KAMINPAR_BUILD_WITH_PG "Build with the -pg option for profiling." OFF)

# Control data type sizes
#########################

# These IDs refer to the shared-memory partitioner + local IDs of the distributed partitioner
option(KAMINPAR_64BIT_IDS "Use 64 bits for node and edge IDs." OFF)
option(KAMINPAR_64BIT_EDGE_IDS "Use 64 bits for edge IDs." OFF)
option(KAMINPAR_64BIT_NODE_IDS "Use 64 bits for node IDs." OFF)

# Node and edge weights for the shared-memory partitioner (+ used as initial partitioner of the distributed partitioner)
option(KAMINPAR_64BIT_WEIGHTS "Use 64 bit for node and edge weights." OFF)

# Local node and edge weights for the distributed partitioner; should be 64 bit when using DMGP
option(KAMINPAR_64BIT_LOCAL_WEIGHTS "Use 64 bit for local node and edge weights." OFF)

# The distributed partitioner requires 64 bit node and edge weights for the coarsest graph, 
# which is copied to each PE and build with data types of the shared-memory partitioner.
# Thus, force 64 bit weights for the shared-memory partitioner in this case.
if (KAMINPAR_BUILD_DISTRIBUTED)
    set(KAMINPAR_64BIT_WEIGHTS ON)
endif ()

# Control graph compression options
###################################
<<<<<<< HEAD
=======
option(KAMINPAR_COMPRESSION_EDGE_WEIGHTS "Whether to compress edge weights." ON)
>>>>>>> c20cca25
option(KAMINPAR_COMPRESSION_HIGH_DEGREE_ENCODING "Use high-degree encoding for the compressed graph." ON)
option(KAMINPAR_COMPRESSION_INTERVAL_ENCODING "Use interval encoding for the compressed graph." ON)
option(KAMINPAR_COMPRESSION_RUN_LENGTH_ENCODING "Use run-length encoding for the compressed graph." OFF)
option(KAMINPAR_COMPRESSION_STREAM_ENCODING "Use stream encoding for the compressed graph." OFF)
option(KAMINPAR_COMPRESSION_FAST_DECODING "Use fast decoding for the compressed graph." OFF)
option(KAMINPAR_COMPRESSION_ISOLATED_NODES_SEPARATION "Whether all isolated nodes are the last nodes of the input graph" OFF)

if (KAMINPAR_COMPRESSION_RUN_LENGTH_ENCODING AND KAMINPAR_COMPRESSION_STREAM_ENCODING)
    message(FATAL_ERROR "Either run-length or stream encoding can be used for varints but not both.")
endif ()

<<<<<<< HEAD
if (KAMINPAR_64BIT_NODE_IDS AND KAMINPAR_COMPRESSION_STREAM_ENCODING)
    message(FATAL_ERROR "Stream encoding cannot be used with 64-bit NodeIDs.")
=======
if (KAMINPAR_COMPRESSION_EDGE_WEIGHTS AND KAMINPAR_COMPRESSION_STREAM_ENCODING)
    message(FATAL_ERROR "Stream encoding cannot be used together with compressed edge weights.")
elseif (KAMINPAR_COMPRESSION_EDGE_WEIGHTS AND KAMINPAR_COMPRESSION_RUN_LENGTH_ENCODING)
    message(FATAL_ERROR "Run-length encoding cannot be used together with compressed edge weights.")
>>>>>>> c20cca25
endif ()

################################################################################
## Declare dependencies                                                       ##
################################################################################

set(KAMINPAR_ASSERTION_LEVEL "light" CACHE STRING "Assertion level.")
set_property(CACHE KAMINPAR_ASSERTION_LEVEL PROPERTY STRINGS none light normal heavy)
message(STATUS "KAssertion level: ${KAMINPAR_ASSERTION_LEVEL}")

# Export compile commands
set(CMAKE_EXPORT_COMPILE_COMMANDS ON)

# Set warning flags
list(APPEND KAMINPAR_WARNING_FLAGS
    "-W"
    "-Wall"
    "-Wextra"
    "-Wpedantic"
    "-Wno-unused-local-typedefs"
    )

if ("${CMAKE_CXX_COMPILER_ID}" STREQUAL "Clang")
    list(APPEND KAMINPAR_WARNING_FLAGS
        "-Wextra-semi"
        "-fcolor-diagnostics"
        "-Wdeprecated"
        )
endif ()
if ("${CMAKE_CXX_COMPILER_ID}" STREQUAL "GNU")
    list(APPEND KAMINPAR_WARNING_FLAGS
        "-Wnoexcept"
        "-Wsuggest-override"
        "-fdiagnostics-color=always"
        "-Wcast-qual"
        "-Winit-self"
        "-Woverloaded-virtual"
        "-Wredundant-decls"
        )
endif ()

# Build experimental features that increase compile times
if (KAMINPAR_BUILD_EXPERIMENTAL_FEATURES)
    list(APPEND KAMINPAR_DEFINITIONS "-DKAMINPAR_EXPERIMENTAL")
endif ()

# Always enable Debug symbols (including in Release mode)
if (KAMINPAR_BUILD_WITH_DEBUG_SYMBOLS)
    add_compile_options(-g -g3)
endif ()

# Set compile flags
add_compile_options(-msse4.1)

check_cxx_compiler_flag(-mcx16 COMPILER_SUPPORTS_MCX16)
if (COMPILER_SUPPORTS_MCX16)
    add_compile_options(-mcx16)
else ()
    message(WARNING "-mcx16 flag not supported by the compiler")

    if (KAMINPAR_BUILD_WITH_GROWT)
        message(WARNING "-mcx16 flag not supported by the compiler: cannot use growt for the shared-memory partitioner")
        set(KAMINPAR_BUILD_WITH_GROWT OFF)
    endif ()

    if (KAMINPAR_BUILD_DISTRIBUTED)
        message(WARNING "-mcx16 flag not supported by the compiler: cannot build the distributed partitioner")
        set(KAMINPAR_BUILD_DISTRIBUTED OFF)
    endif ()
endif ()

if (KAMINPAR_BUILD_WITH_MTUNE_NATIVE) 
    add_compile_options(-mtune=native -march=native)
endif ()

if (KAMINPAR_BUILD_WITH_ASAN) 
    add_compile_options(-fsanitize=address)
    add_link_options(-fsanitize=address)
endif ()

if (KAMINPAR_BUILD_WITH_UBSAN) 
    add_compile_options(-fsanitize=undefined)
    add_link_options(-fsanitize=undefined)
endif ()

if (KAMINPAR_BUILD_WITH_PG)
    add_compile_options(-pg)
endif ()

# Pass CMake options to code
if (KAMINPAR_ENABLE_STATISTICS)
    list(APPEND KAMINPAR_DEFINITIONS "-DKAMINPAR_ENABLE_STATISTICS")
    message(STATUS "Statistics: enabled")
else ()
    message(STATUS "Statistics: disabled")
endif ()

if (KAMINPAR_ENABLE_HEAP_PROFILING)
    string(LENGTH "${CMAKE_SOURCE_DIR}/" SOURCE_PATH_SIZE)

    list(APPEND KAMINPAR_DEFINITIONS "-DKAMINPAR_ENABLE_HEAP_PROFILING")
    list(APPEND KAMINPAR_DEFINITIONS "-DSOURCE_PATH_SIZE=${SOURCE_PATH_SIZE}")
    message(STATUS "Heap Profiling: enabled")
else ()
    message(STATUS "Heap Profiling: disabled")
endif ()

if (KAMINPAR_ENABLE_PAGE_PROFILING)
    list(APPEND KAMINPAR_DEFINITIONS "-DKAMINPAR_ENABLE_PAGE_PROFILING")
    message(STATUS "Page Profiling: enabled")
else ()
    message(STATUS "Page Profiling: disabled")
endif ()

if (KAMINPAR_ENABLE_TIMERS)
    list(APPEND KAMINPAR_DEFINITIONS "-DKAMINPAR_ENABLE_TIMERS")
    message(STATUS "Timers: enabled")
else ()
    message(STATUS "Timers: disabled")
endif ()

if (KAMINPAR_ENABLE_TIMER_BARRIERS)
    list(APPEND KAMINPAR_DEFINITIONS "-DKAMINPAR_ENABLE_TIMER_BARRIERS")
    message(STATUS "Timer barriers: enabled")
else ()
    message(STATUS "Timer barriers: disabled")
endif ()

if (KAMINPAR_ENABLE_THP)
    list(APPEND KAMINPAR_DEFINITIONS "-DKAMINPAR_ENABLE_THP")
    message(STATUS "Huge pages: enabled")
else ()
    message(STATUS "Huge pages: disabled")
endif ()

message(STATUS "Graph compression summary:")

if (KAMINPAR_COMPRESSION_EDGE_WEIGHTS)
    list(APPEND KAMINPAR_DEFINITIONS "-DKAMINPAR_COMPRESSION_EDGE_WEIGHTS")
    message("  Compressed edge weights: enabled")
else ()
    message("  Compressed edge weights: disabled")
endif ()

if (KAMINPAR_COMPRESSION_HIGH_DEGREE_ENCODING)
    list(APPEND KAMINPAR_DEFINITIONS "-DKAMINPAR_COMPRESSION_HIGH_DEGREE_ENCODING")
    message("  High-degree encoding: enabled")
else ()
    message("  High-degree encoding: disabled")
endif ()

if (KAMINPAR_COMPRESSION_INTERVAL_ENCODING)
    list(APPEND KAMINPAR_DEFINITIONS "-DKAMINPAR_COMPRESSION_INTERVAL_ENCODING")
    message("  Interval encoding: enabled")
else ()
    message("  Interval encoding: disabled")
endif ()

if (KAMINPAR_COMPRESSION_RUN_LENGTH_ENCODING)
    list(APPEND KAMINPAR_DEFINITIONS "-DKAMINPAR_COMPRESSION_RUN_LENGTH_ENCODING")
    message("  Run-length encoding: enabled")
else ()
    message("  Run-length encoding: disabled")
endif ()

if (KAMINPAR_COMPRESSION_STREAM_ENCODING)
    list(APPEND KAMINPAR_DEFINITIONS "-DKAMINPAR_COMPRESSION_STREAM_ENCODING")
    message("  Stream encoding: enabled")
else ()
    message("  Stream encoding: disabled")
endif ()

if (KAMINPAR_COMPRESSION_FAST_DECODING)
    list(APPEND KAMINPAR_DEFINITIONS "-DKAMINPAR_COMPRESSION_FAST_DECODING")
    add_compile_options(-mbmi2)
    message("  Fast decoding: enabled")
else ()
    message("  Fast decoding: disabled")
endif ()

if (KAMINPAR_COMPRESSION_ISOLATED_NODES_SEPARATION)
    list(APPEND KAMINPAR_DEFINITIONS "-DKAMINPAR_COMPRESSION_ISOLATED_NODES_SEPARATION")
    message("  Isolated nodes separation: enabled")
else ()
    message("  Isolated nodes separation: disabled")
endif ()

if (KAMINPAR_64BIT_NODE_IDS OR KAMINPAR_64BIT_IDS)
    list(APPEND KAMINPAR_DEFINITIONS "-DKAMINPAR_64BIT_NODE_IDS")
    set(KAMINPAR_SHM_NODE_ID_STR "std::uint64_t")
else ()
    set(KAMINPAR_SHM_NODE_ID_STR "std::uint32_t")
endif ()

if (KAMINPAR_64BIT_EDGE_IDS OR KAMINPAR_64BIT_IDS)
    list(APPEND KAMINPAR_DEFINITIONS "-DKAMINPAR_64BIT_EDGE_IDS")
    set(KAMINPAR_SHM_EDGE_ID_STR "std::uint64_t")
else ()
    set(KAMINPAR_SHM_EDGE_ID_STR "std::uint32_t")
endif ()

if (KAMINPAR_64BIT_WEIGHTS)
    list(APPEND KAMINPAR_DEFINITIONS "-DKAMINPAR_64BIT_WEIGHTS")
    set(KAMINPAR_SHM_NODE_WEIGHT_STR "std::int64_t")
    set(KAMINPAR_SHM_EDGE_WEIGHT_STR "std::int64_t")
else () 
    set(KAMINPAR_SHM_NODE_WEIGHT_STR "std::int32_t")
    set(KAMINPAR_SHM_EDGE_WEIGHT_STR "std::int32_t")
endif ()

if (KAMINPAR_64BIT_LOCAL_WEIGHTS)
    list(APPEND KAMINPAR_DEFINITIONS "-DKAMINPAR_64BIT_LOCAL_WEIGHTS")
    set(KAMINPAR_DIST_NODE_WEIGHT_STR "std::int64_t")
    set(KAMINPAR_DIST_EDGE_WEIGHT_STR "std::int64_t")
else ()
    set(KAMINPAR_DIST_NODE_WEIGHT_STR "std::int32_t")
    set(KAMINPAR_DIST_EDGE_WEIGHT_STR "std::int32_t")
endif ()

message(STATUS "Data type summary:")
message("  {shm, dist}::NodeID    = ${KAMINPAR_SHM_NODE_ID_STR} | {shm, dist}::EdgeID    = ${KAMINPAR_SHM_EDGE_ID_STR}")
message("  dist::GlobalNodeID     = std::uint64_t | dist::GlobalEdgeID     = std::uint64_t")
message("  shm::NodeWeight        =  ${KAMINPAR_SHM_NODE_WEIGHT_STR} | shm::EdgeWeight        =  ${KAMINPAR_SHM_EDGE_WEIGHT_STR}")
message("  dist::NodeWeight       =  ${KAMINPAR_DIST_NODE_WEIGHT_STR} | dist::EdgeWeight       =  ${KAMINPAR_DIST_EDGE_WEIGHT_STR}")
message("  dist::GlobalNodeWeight =  std::int64_t | dist::GlobalEdgeWeight =  std::int64_t")
message("  {shm, dist}::BlockID   = std::uint32_t")
message("  shm::BlockWeight       =  ${KAMINPAR_SHM_NODE_WEIGHT_STR}")
message("  dist::BlockWeight      =  std::int64_t")

################################################################################
## Search and fetch dependencies                                              ##
################################################################################

# Google Sparsehash 
find_package(Sparsehash REQUIRED)

if (KAMINPAR_BUILD_WITH_CCACHE)
    find_program(CCACHE_PROGRAM ccache)
    if (CCACHE_PROGRAM)
        set(CMAKE_CXX_COMPILER_LAUNCHER "${CCACHE_PROGRAM}")
    endif ()
endif ()

if (KAMINPAR_BUILD_WITH_GROWT)
    list(APPEND KAMINPAR_DEFINITIONS "-DKAMINPAR_USES_GROWT")

    add_subdirectory(external/growt EXCLUDE_FROM_ALL)
    add_library(growt INTERFACE)
    target_include_directories(growt SYSTEM INTERFACE "external/growt")
endif ()

if (KAMINPAR_BUILD_DISTRIBUTED)
    # MPI
    set(MPI_DETERMINE_LIBRARY_VERSION TRUE)
    find_package(MPI)
    if (NOT MPI_FOUND) 
        message(WARNING "MPI not available: cannot build the distributed partitioner")
        set(KAMINPAR_BUILD_DISTRIBUTED OFF)
    endif ()
endif ()

if (KAMINPAR_ASSERTION_LEVEL STREQUAL "none")
    set(KASSERT_ASSERTION_LEVEL 0)
elseif (KAMINPAR_ASSERTION_LEVEL STREQUAL "light")
    set(KASSERT_ASSERTION_LEVEL 10)
elseif (KAMINPAR_ASSERTION_LEVEL STREQUAL "normal")
    set(KASSERT_ASSERTION_LEVEL 30)
elseif (KAMINPAR_ASSERTION_LEVEL STREQUAL "heavy")
    set(KASSERT_ASSERTION_LEVEL 40)
else ()
    message(WARNING "Invalid assertion level: ${KAMINPAR_ASSERTION_LEVEL}")
endif ()

# Add KAssert
add_subdirectory(external/kassert EXCLUDE_FROM_ALL)

# If we can find Mt-KaHyPar, make it available for initial partitioning and refinement
if (KAMINPAR_BUILD_WITH_MTKAHYPAR)
    find_library(LIB_MTKAHYPAR_GRAPH mtkahypar)
    if (NOT LIB_MTKAHYPAR_GRAPH)
        message(STATUS "Mt-KaHyPar initial partitioning not available: library could not be found on this system")
        set(KAMINPAR_BUILD_WITH_MTKAHYPAR OFF)
    else ()
        message(STATUS "Found Mt-KaHyPar at ${LIB_MTKAHYPAR_GRAPH}")
    endif ()
endif ()

# Fetch minimal KaGen for graph IO
if ((KAMINPAR_BUILD_DISTRIBUTED AND KAMINPAR_BUILD_APPS) OR KAMINPAR_BUILD_BENCHMARKS)
    set(KAGEN_NODEPS ON CACHE BOOL "")
    set(KAGEN_BUILD_APPS OFF CACHE BOOL "")
    set(KAGEN_BUILD_EXAMPLES OFF CACHE BOOL "")
    set(KAGEN_BUILD_TESTS OFF CACHE BOOL "")
    add_subdirectory(external/KaGen EXCLUDE_FROM_ALL)
endif ()

################################################################################
## Add targets in subdirectories                                              ##
################################################################################

# Start include paths on project root
include_directories(${PROJECT_SOURCE_DIR})

# Shared memory components
add_subdirectory(kaminpar-common)
add_subdirectory(kaminpar-shm)

# Distributed components
if (KAMINPAR_BUILD_DISTRIBUTED)
    add_subdirectory(kaminpar-mpi)
    add_subdirectory(kaminpar-dist)
endif ()

# Binaries
add_subdirectory(kaminpar-cli)

if (KAMINPAR_BUILD_APPS)
    add_subdirectory(apps)
endif ()

# Unit tests
if (KAMINPAR_BUILD_TESTS)
    add_subdirectory(external/googletest EXCLUDE_FROM_ALL SYSTEM)

    enable_testing()
    add_subdirectory(tests)
endif ()

################################################################################

add_library(KaMinPar::KaMinPar ALIAS kaminpar_shm)
add_library(KaMinPar::KaMinParCLI ALIAS kaminpar_cli)
add_library(KaMinPar::KaMinParCLI11 ALIAS kaminpar_cli) # deprecated

if (KAMINPAR_BUILD_DISTRIBUTED)
    add_library(KaMinPar::dKaMinPar ALIAS kaminpar_dist)
    add_library(KaMinPar::dKaMinParCLI ALIAS kaminpar_dist_cli)
    add_library(KaMinPar::dKaMinParCLI11 ALIAS kaminpar_dist_cli) # deprecated
endif ()
<|MERGE_RESOLUTION|>--- conflicted
+++ resolved
@@ -68,10 +68,7 @@
 
 # Control graph compression options
 ###################################
-<<<<<<< HEAD
-=======
 option(KAMINPAR_COMPRESSION_EDGE_WEIGHTS "Whether to compress edge weights." ON)
->>>>>>> c20cca25
 option(KAMINPAR_COMPRESSION_HIGH_DEGREE_ENCODING "Use high-degree encoding for the compressed graph." ON)
 option(KAMINPAR_COMPRESSION_INTERVAL_ENCODING "Use interval encoding for the compressed graph." ON)
 option(KAMINPAR_COMPRESSION_RUN_LENGTH_ENCODING "Use run-length encoding for the compressed graph." OFF)
@@ -83,15 +80,14 @@
     message(FATAL_ERROR "Either run-length or stream encoding can be used for varints but not both.")
 endif ()
 
-<<<<<<< HEAD
 if (KAMINPAR_64BIT_NODE_IDS AND KAMINPAR_COMPRESSION_STREAM_ENCODING)
     message(FATAL_ERROR "Stream encoding cannot be used with 64-bit NodeIDs.")
-=======
+endif ()
+
 if (KAMINPAR_COMPRESSION_EDGE_WEIGHTS AND KAMINPAR_COMPRESSION_STREAM_ENCODING)
     message(FATAL_ERROR "Stream encoding cannot be used together with compressed edge weights.")
 elseif (KAMINPAR_COMPRESSION_EDGE_WEIGHTS AND KAMINPAR_COMPRESSION_RUN_LENGTH_ENCODING)
     message(FATAL_ERROR "Run-length encoding cannot be used together with compressed edge weights.")
->>>>>>> c20cca25
 endif ()
 
 ################################################################################
