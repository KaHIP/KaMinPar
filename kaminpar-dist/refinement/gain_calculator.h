--- conflicted
+++ resolved
@@ -105,13 +105,9 @@
       map.clear();
     };
 
-<<<<<<< HEAD
     _rating_map_ets.local().execute(
         std::min<std::size_t>(_p_graph->k(), _p_graph->degree(u)), action
     );
-=======
-    _rating_map_ets.local().execute(std::min(_p_graph->k(), _graph->degree(u)), action);
->>>>>>> c20cca25
 
     return {
         .int_degree = int_conn,
