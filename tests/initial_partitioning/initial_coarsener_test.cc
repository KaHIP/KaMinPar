/*******************************************************************************
<<<<<<< HEAD
 * @file:   initial_coarsener_test.cc
 *
 * @author: Daniel Seemaier
 * @date:   21.09.21
 * @brief:  Unit tests for sequential graph contraction.
 ******************************************************************************/
=======
* @file:   initial_coarsener_test.cc
*
* @author: Daniel Seemaier
* @date:   21.09.21
* @brief:  Unit tests for sequential graph contraction.
******************************************************************************/
>>>>>>> 46a03311
#include "kaminpar/context.h"
#include "kaminpar/initial_partitioning/initial_coarsener.h"
#include "matcher.h"
#include "tests.h"

#include <gmock/gmock.h>

using ::testing::UnorderedElementsAre;

using namespace ::kaminpar::test;

namespace kaminpar::ip {
TEST(InitialCoarsenerTest, ContractingToSingleNodeWorks) {
<<<<<<< HEAD
  static constexpr auto GRID_LENGTH{2};
  Graph graph{graphs::grid(GRID_LENGTH, GRID_LENGTH)};

  InitialCoarsener coarsener(&graph, create_default_context().coarsening);
  for (const NodeID cluster : {0, 1, 2, 3}) {
    coarsener.TEST_mock_clustering({cluster, cluster, cluster, cluster});
    auto [c_graph, c_mapping] = coarsener.TEST_contract_clustering();
    EXPECT_THAT(c_graph.n(), 1);
    EXPECT_THAT(c_graph.m(), 0);
    EXPECT_THAT(c_graph.node_weight(0), graph.total_node_weight());
  }
}

TEST(InitialCoarsenerTest, ContractingToSingletonsWorks) {
  static constexpr auto GRID_LENGTH{2};
  Graph graph{graphs::grid(GRID_LENGTH, GRID_LENGTH)};
  graph = change_node_weight(std::move(graph), 0, 1);
  graph = change_node_weight(std::move(graph), 1, 2);
  graph = change_node_weight(std::move(graph), 2, 3);
  graph = change_node_weight(std::move(graph), 3, 4);

  InitialCoarsener coarsener{&graph, create_default_context().coarsening};
  coarsener.TEST_mock_clustering({0, 1, 2, 3});

  auto [c_graph, c_mapping] = coarsener.TEST_contract_clustering();
  EXPECT_THAT(c_graph.n(), graph.n());
  EXPECT_THAT(c_graph.m(), graph.m());
  EXPECT_THAT(c_graph.total_node_weight(), graph.total_node_weight());
  EXPECT_THAT(c_graph.total_edge_weight(), graph.total_edge_weight());

  EXPECT_THAT(c_graph, HasEdgeWithWeightedEndpoints(1, 2));
  EXPECT_THAT(c_graph, HasEdgeWithWeightedEndpoints(1, 3));
  EXPECT_THAT(c_graph, HasEdgeWithWeightedEndpoints(2, 4));
  EXPECT_THAT(c_graph, HasEdgeWithWeightedEndpoints(3, 4));
}

TEST(InitialCoarsenerTest, ContractingAllNodesButOneWorks) {
  static constexpr auto GRID_LENGTH{2};
  Graph graph{graphs::grid(GRID_LENGTH, GRID_LENGTH)};

  // 0--1
  // |  |
  // 2--3

  InitialCoarsener coarsener{&graph, create_default_context().coarsening};
  coarsener.TEST_mock_clustering({0, 1, 1, 1});
  auto [c_graph, c_mapping] = coarsener.TEST_contract_clustering();

  EXPECT_THAT(c_graph.n(), 2);
  EXPECT_THAT(c_graph.m(), 2); // one undirected edge
  EXPECT_THAT(c_graph.total_node_weight(), graph.total_node_weight());
  EXPECT_THAT(c_graph.total_edge_weight(), 2 * 2);
  EXPECT_THAT(c_graph, HasEdgeWithWeightedEndpoints(1, 3));
}

TEST(InitialCoarsenerTest, ContractingGridHorizontallyWorks) {
  Graph graph{graphs::grid(2, 4)}; // two rows, 4 columns, organized row by row
  graph = change_node_weight(std::move(graph), 0, 1);
  graph = change_node_weight(std::move(graph), 1, 2);
  graph = change_node_weight(std::move(graph), 2, 3);
  graph = change_node_weight(std::move(graph), 3, 4);
  graph = change_node_weight(std::move(graph), 4, 10);
  graph = change_node_weight(std::move(graph), 5, 20);
  graph = change_node_weight(std::move(graph), 6, 30);
  graph = change_node_weight(std::move(graph), 7, 40);

  InitialCoarsener coarsener{&graph, create_default_context().coarsening};
  coarsener.TEST_mock_clustering({0, 1, 2, 3, 0, 1, 2, 3});
  auto [c_graph, c_mapping] = coarsener.TEST_contract_clustering();

  EXPECT_THAT(c_graph.n(), 4);
  EXPECT_THAT(c_graph.m(), 2 * 3);
  EXPECT_THAT(c_graph.node_weights(), UnorderedElementsAre(11, 22, 33, 44));
  EXPECT_THAT(c_graph.total_node_weight(), graph.total_node_weight());
  EXPECT_THAT(c_graph.total_edge_weight(), 4 * 3);
  EXPECT_THAT(c_graph, HasEdgeWithWeightedEndpoints(11, 22));
  EXPECT_THAT(c_graph, HasEdgeWithWeightedEndpoints(22, 33));
  EXPECT_THAT(c_graph, HasEdgeWithWeightedEndpoints(33, 44));
}

TEST(InitialCoarsenerTest, ContractingGridVerticallyWorks) {
  Graph graph{graphs::grid(4, 2)}; // four columns, two rows, organized row by row
  graph = change_node_weight(std::move(graph), 0, 1);
  graph = change_node_weight(std::move(graph), 1, 10);
  graph = change_node_weight(std::move(graph), 2, 2);
  graph = change_node_weight(std::move(graph), 3, 20);
  graph = change_node_weight(std::move(graph), 4, 3);
  graph = change_node_weight(std::move(graph), 5, 30);
  graph = change_node_weight(std::move(graph), 6, 4);
  graph = change_node_weight(std::move(graph), 7, 40);

  InitialCoarsener coarsener{&graph, create_default_context().coarsening};
  coarsener.TEST_mock_clustering({0, 0, 2, 2, 4, 4, 6, 6});
  auto [c_graph, c_mapping] = coarsener.TEST_contract_clustering();

  EXPECT_THAT(c_graph.n(), 4);
  EXPECT_THAT(c_graph.m(), 2 * 3);
  EXPECT_THAT(c_graph.node_weights(), UnorderedElementsAre(11, 22, 33, 44));
  EXPECT_THAT(c_graph.total_node_weight(), graph.total_node_weight());
  EXPECT_THAT(c_graph.total_edge_weight(), 4 * 3);
  EXPECT_THAT(c_graph, HasEdgeWithWeightedEndpoints(11, 22));
  EXPECT_THAT(c_graph, HasEdgeWithWeightedEndpoints(22, 33));
  EXPECT_THAT(c_graph, HasEdgeWithWeightedEndpoints(33, 44));
=======
 static constexpr auto GRID_LENGTH{2};
 Graph graph{graphs::grid(GRID_LENGTH, GRID_LENGTH)};

 InitialCoarsener coarsener(&graph, create_default_context().coarsening);
 for (const NodeID cluster : {0, 1, 2, 3}) {
   coarsener.TEST_mock_clustering({cluster, cluster, cluster, cluster});
   auto [c_graph, c_mapping] = coarsener.TEST_contract_clustering();
   EXPECT_THAT(c_graph.n(), 1);
   EXPECT_THAT(c_graph.m(), 0);
   EXPECT_THAT(c_graph.node_weight(0), graph.total_node_weight());
 }
}

TEST(InitialCoarsenerTest, ContractingToSingletonsWorks) {
 static constexpr auto GRID_LENGTH{2};
 Graph graph{graphs::grid(GRID_LENGTH, GRID_LENGTH)};
 graph = change_node_weight(std::move(graph), 0, 1);
 graph = change_node_weight(std::move(graph), 1, 2);
 graph = change_node_weight(std::move(graph), 2, 3);
 graph = change_node_weight(std::move(graph), 3, 4);

 InitialCoarsener coarsener{&graph, create_default_context().coarsening};
 coarsener.TEST_mock_clustering({0, 1, 2, 3});

 auto [c_graph, c_mapping] = coarsener.TEST_contract_clustering();
 EXPECT_THAT(c_graph.n(), graph.n());
 EXPECT_THAT(c_graph.m(), graph.m());
 EXPECT_THAT(c_graph.total_node_weight(), graph.total_node_weight());
 EXPECT_THAT(c_graph.total_edge_weight(), graph.total_edge_weight());

 EXPECT_THAT(c_graph, HasEdgeWithWeightedEndpoints(1, 2));
 EXPECT_THAT(c_graph, HasEdgeWithWeightedEndpoints(1, 3));
 EXPECT_THAT(c_graph, HasEdgeWithWeightedEndpoints(2, 4));
 EXPECT_THAT(c_graph, HasEdgeWithWeightedEndpoints(3, 4));
}

TEST(InitialCoarsenerTest, ContractingAllNodesButOneWorks) {
 static constexpr auto GRID_LENGTH{2};
 Graph graph{graphs::grid(GRID_LENGTH, GRID_LENGTH)};

 // 0--1
 // |  |
 // 2--3

 InitialCoarsener coarsener{&graph, create_default_context().coarsening};
 coarsener.TEST_mock_clustering({0, 1, 1, 1});
 auto [c_graph, c_mapping] = coarsener.TEST_contract_clustering();

 EXPECT_THAT(c_graph.n(), 2);
 EXPECT_THAT(c_graph.m(), 2); // one undirected edge
 EXPECT_THAT(c_graph.total_node_weight(), graph.total_node_weight());
 EXPECT_THAT(c_graph.total_edge_weight(), 2 * 2);
 EXPECT_THAT(c_graph, HasEdgeWithWeightedEndpoints(1, 3));
}

TEST(InitialCoarsenerTest, ContractingGridHorizontallyWorks) {
 Graph graph{graphs::grid(2, 4)}; // two rows, 4 columns, organized row by row
 graph = change_node_weight(std::move(graph), 0, 1);
 graph = change_node_weight(std::move(graph), 1, 2);
 graph = change_node_weight(std::move(graph), 2, 3);
 graph = change_node_weight(std::move(graph), 3, 4);
 graph = change_node_weight(std::move(graph), 4, 10);
 graph = change_node_weight(std::move(graph), 5, 20);
 graph = change_node_weight(std::move(graph), 6, 30);
 graph = change_node_weight(std::move(graph), 7, 40);

 InitialCoarsener coarsener{&graph, create_default_context().coarsening};
 coarsener.TEST_mock_clustering({0, 1, 2, 3, 0, 1, 2, 3});
 auto [c_graph, c_mapping] = coarsener.TEST_contract_clustering();

 EXPECT_THAT(c_graph.n(), 4);
 EXPECT_THAT(c_graph.m(), 2 * 3);
 EXPECT_THAT(c_graph.node_weights(), UnorderedElementsAre(11, 22, 33, 44));
 EXPECT_THAT(c_graph.total_node_weight(), graph.total_node_weight());
 EXPECT_THAT(c_graph.total_edge_weight(), 4 * 3);
 EXPECT_THAT(c_graph, HasEdgeWithWeightedEndpoints(11, 22));
 EXPECT_THAT(c_graph, HasEdgeWithWeightedEndpoints(22, 33));
 EXPECT_THAT(c_graph, HasEdgeWithWeightedEndpoints(33, 44));
}

TEST(InitialCoarsenerTest, ContractingGridVerticallyWorks) {
 Graph graph{graphs::grid(4, 2)}; // four columns, two rows, organized row by row
 graph = change_node_weight(std::move(graph), 0, 1);
 graph = change_node_weight(std::move(graph), 1, 10);
 graph = change_node_weight(std::move(graph), 2, 2);
 graph = change_node_weight(std::move(graph), 3, 20);
 graph = change_node_weight(std::move(graph), 4, 3);
 graph = change_node_weight(std::move(graph), 5, 30);
 graph = change_node_weight(std::move(graph), 6, 4);
 graph = change_node_weight(std::move(graph), 7, 40);

 InitialCoarsener coarsener{&graph, create_default_context().coarsening};
 coarsener.TEST_mock_clustering({0, 0, 2, 2, 4, 4, 6, 6});
 auto [c_graph, c_mapping] = coarsener.TEST_contract_clustering();

 EXPECT_THAT(c_graph.n(), 4);
 EXPECT_THAT(c_graph.m(), 2 * 3);
 EXPECT_THAT(c_graph.node_weights(), UnorderedElementsAre(11, 22, 33, 44));
 EXPECT_THAT(c_graph.total_node_weight(), graph.total_node_weight());
 EXPECT_THAT(c_graph.total_edge_weight(), 4 * 3);
 EXPECT_THAT(c_graph, HasEdgeWithWeightedEndpoints(11, 22));
 EXPECT_THAT(c_graph, HasEdgeWithWeightedEndpoints(22, 33));
 EXPECT_THAT(c_graph, HasEdgeWithWeightedEndpoints(33, 44));
>>>>>>> 46a03311
}
} // namespace kaminpar::ip<|MERGE_RESOLUTION|>--- conflicted
+++ resolved
@@ -1,19 +1,10 @@
 /*******************************************************************************
-<<<<<<< HEAD
  * @file:   initial_coarsener_test.cc
  *
  * @author: Daniel Seemaier
  * @date:   21.09.21
  * @brief:  Unit tests for sequential graph contraction.
  ******************************************************************************/
-=======
-* @file:   initial_coarsener_test.cc
-*
-* @author: Daniel Seemaier
-* @date:   21.09.21
-* @brief:  Unit tests for sequential graph contraction.
-******************************************************************************/
->>>>>>> 46a03311
 #include "kaminpar/context.h"
 #include "kaminpar/initial_partitioning/initial_coarsener.h"
 #include "matcher.h"
@@ -27,111 +18,6 @@
 
 namespace kaminpar::ip {
 TEST(InitialCoarsenerTest, ContractingToSingleNodeWorks) {
-<<<<<<< HEAD
-  static constexpr auto GRID_LENGTH{2};
-  Graph graph{graphs::grid(GRID_LENGTH, GRID_LENGTH)};
-
-  InitialCoarsener coarsener(&graph, create_default_context().coarsening);
-  for (const NodeID cluster : {0, 1, 2, 3}) {
-    coarsener.TEST_mock_clustering({cluster, cluster, cluster, cluster});
-    auto [c_graph, c_mapping] = coarsener.TEST_contract_clustering();
-    EXPECT_THAT(c_graph.n(), 1);
-    EXPECT_THAT(c_graph.m(), 0);
-    EXPECT_THAT(c_graph.node_weight(0), graph.total_node_weight());
-  }
-}
-
-TEST(InitialCoarsenerTest, ContractingToSingletonsWorks) {
-  static constexpr auto GRID_LENGTH{2};
-  Graph graph{graphs::grid(GRID_LENGTH, GRID_LENGTH)};
-  graph = change_node_weight(std::move(graph), 0, 1);
-  graph = change_node_weight(std::move(graph), 1, 2);
-  graph = change_node_weight(std::move(graph), 2, 3);
-  graph = change_node_weight(std::move(graph), 3, 4);
-
-  InitialCoarsener coarsener{&graph, create_default_context().coarsening};
-  coarsener.TEST_mock_clustering({0, 1, 2, 3});
-
-  auto [c_graph, c_mapping] = coarsener.TEST_contract_clustering();
-  EXPECT_THAT(c_graph.n(), graph.n());
-  EXPECT_THAT(c_graph.m(), graph.m());
-  EXPECT_THAT(c_graph.total_node_weight(), graph.total_node_weight());
-  EXPECT_THAT(c_graph.total_edge_weight(), graph.total_edge_weight());
-
-  EXPECT_THAT(c_graph, HasEdgeWithWeightedEndpoints(1, 2));
-  EXPECT_THAT(c_graph, HasEdgeWithWeightedEndpoints(1, 3));
-  EXPECT_THAT(c_graph, HasEdgeWithWeightedEndpoints(2, 4));
-  EXPECT_THAT(c_graph, HasEdgeWithWeightedEndpoints(3, 4));
-}
-
-TEST(InitialCoarsenerTest, ContractingAllNodesButOneWorks) {
-  static constexpr auto GRID_LENGTH{2};
-  Graph graph{graphs::grid(GRID_LENGTH, GRID_LENGTH)};
-
-  // 0--1
-  // |  |
-  // 2--3
-
-  InitialCoarsener coarsener{&graph, create_default_context().coarsening};
-  coarsener.TEST_mock_clustering({0, 1, 1, 1});
-  auto [c_graph, c_mapping] = coarsener.TEST_contract_clustering();
-
-  EXPECT_THAT(c_graph.n(), 2);
-  EXPECT_THAT(c_graph.m(), 2); // one undirected edge
-  EXPECT_THAT(c_graph.total_node_weight(), graph.total_node_weight());
-  EXPECT_THAT(c_graph.total_edge_weight(), 2 * 2);
-  EXPECT_THAT(c_graph, HasEdgeWithWeightedEndpoints(1, 3));
-}
-
-TEST(InitialCoarsenerTest, ContractingGridHorizontallyWorks) {
-  Graph graph{graphs::grid(2, 4)}; // two rows, 4 columns, organized row by row
-  graph = change_node_weight(std::move(graph), 0, 1);
-  graph = change_node_weight(std::move(graph), 1, 2);
-  graph = change_node_weight(std::move(graph), 2, 3);
-  graph = change_node_weight(std::move(graph), 3, 4);
-  graph = change_node_weight(std::move(graph), 4, 10);
-  graph = change_node_weight(std::move(graph), 5, 20);
-  graph = change_node_weight(std::move(graph), 6, 30);
-  graph = change_node_weight(std::move(graph), 7, 40);
-
-  InitialCoarsener coarsener{&graph, create_default_context().coarsening};
-  coarsener.TEST_mock_clustering({0, 1, 2, 3, 0, 1, 2, 3});
-  auto [c_graph, c_mapping] = coarsener.TEST_contract_clustering();
-
-  EXPECT_THAT(c_graph.n(), 4);
-  EXPECT_THAT(c_graph.m(), 2 * 3);
-  EXPECT_THAT(c_graph.node_weights(), UnorderedElementsAre(11, 22, 33, 44));
-  EXPECT_THAT(c_graph.total_node_weight(), graph.total_node_weight());
-  EXPECT_THAT(c_graph.total_edge_weight(), 4 * 3);
-  EXPECT_THAT(c_graph, HasEdgeWithWeightedEndpoints(11, 22));
-  EXPECT_THAT(c_graph, HasEdgeWithWeightedEndpoints(22, 33));
-  EXPECT_THAT(c_graph, HasEdgeWithWeightedEndpoints(33, 44));
-}
-
-TEST(InitialCoarsenerTest, ContractingGridVerticallyWorks) {
-  Graph graph{graphs::grid(4, 2)}; // four columns, two rows, organized row by row
-  graph = change_node_weight(std::move(graph), 0, 1);
-  graph = change_node_weight(std::move(graph), 1, 10);
-  graph = change_node_weight(std::move(graph), 2, 2);
-  graph = change_node_weight(std::move(graph), 3, 20);
-  graph = change_node_weight(std::move(graph), 4, 3);
-  graph = change_node_weight(std::move(graph), 5, 30);
-  graph = change_node_weight(std::move(graph), 6, 4);
-  graph = change_node_weight(std::move(graph), 7, 40);
-
-  InitialCoarsener coarsener{&graph, create_default_context().coarsening};
-  coarsener.TEST_mock_clustering({0, 0, 2, 2, 4, 4, 6, 6});
-  auto [c_graph, c_mapping] = coarsener.TEST_contract_clustering();
-
-  EXPECT_THAT(c_graph.n(), 4);
-  EXPECT_THAT(c_graph.m(), 2 * 3);
-  EXPECT_THAT(c_graph.node_weights(), UnorderedElementsAre(11, 22, 33, 44));
-  EXPECT_THAT(c_graph.total_node_weight(), graph.total_node_weight());
-  EXPECT_THAT(c_graph.total_edge_weight(), 4 * 3);
-  EXPECT_THAT(c_graph, HasEdgeWithWeightedEndpoints(11, 22));
-  EXPECT_THAT(c_graph, HasEdgeWithWeightedEndpoints(22, 33));
-  EXPECT_THAT(c_graph, HasEdgeWithWeightedEndpoints(33, 44));
-=======
  static constexpr auto GRID_LENGTH{2};
  Graph graph{graphs::grid(GRID_LENGTH, GRID_LENGTH)};
 
@@ -235,6 +121,5 @@
  EXPECT_THAT(c_graph, HasEdgeWithWeightedEndpoints(11, 22));
  EXPECT_THAT(c_graph, HasEdgeWithWeightedEndpoints(22, 33));
  EXPECT_THAT(c_graph, HasEdgeWithWeightedEndpoints(33, 44));
->>>>>>> 46a03311
 }
 } // namespace kaminpar::ip