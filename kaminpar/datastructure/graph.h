--- conflicted
+++ resolved
@@ -7,18 +7,11 @@
  ******************************************************************************/
 #pragma once
 
-<<<<<<< HEAD
 #include "kaminpar/datastructure/static_array.h"
 #include "kaminpar/definitions.h"
 #include "kaminpar/parallel.h"
 #include "kaminpar/utility/strings.h"
-=======
-#include "datastructure/static_array.h"
-#include "definitions.h"
-#include "parallel.h"
-#include "utility/ranges.h"
-#include "utility/utility.h"
->>>>>>> 46a03311
+#include "kaminpar/utility/ranges.h"
 
 #include <numeric>
 #include <tbb/blocked_range.h>
@@ -273,13 +266,8 @@
   // Partition related members
   //
 
-<<<<<<< HEAD
-  [[nodiscard]] inline auto blocks() const { return std::views::iota(static_cast<BlockID>(0), k()); }
-  [[nodiscard]] inline BlockID block(const NodeID u) const { return _partition[u].load(std::memory_order_relaxed); }
-=======
   [[nodiscard]] inline IotaRange<BlockID> blocks() const { return IotaRange(static_cast<BlockID>(0), k()); }
   [[nodiscard]] inline BlockID block(const NodeID u) const { return _partition[u]; }
->>>>>>> 46a03311
 
   template <bool update_block_weight = true> void set_block(const NodeID u, const BlockID new_b) {
     ASSERT(u < n()) << "invalid node id " << u;
@@ -351,11 +339,8 @@
       auto &local_block_weights = tl_block_weights.local();
       for (NodeID u = r.begin(); u != r.end(); ++u) {
         if (block(u) != kInvalidBlockID) {
-<<<<<<< HEAD
-=======
           ALWAYS_ASSERT(block(u) < local_block_weights.size())
               << V(k()) << V(block(u)) << V(local_block_weights.size());
->>>>>>> 46a03311
           local_block_weights[block(u)] += node_weight(u);
         }
       }
@@ -363,18 +348,13 @@
 
     tbb::parallel_for(static_cast<BlockID>(0), k(), [&](const BlockID b) {
       BlockWeight sum = 0;
-<<<<<<< HEAD
-      for (auto &local_block_weights : tl_block_weights) {
-        sum += local_block_weights[b];
-      }
-=======
 
       for (auto &local_block_weights : tl_block_weights) {
         ALWAYS_ASSERT(b < local_block_weights.size());
         sum += local_block_weights[b];
       }
+
       ALWAYS_ASSERT(b < _block_weights.size());
->>>>>>> 46a03311
       _block_weights[b] = sum;
     });
   }
