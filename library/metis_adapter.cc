<<<<<<< HEAD
/*******************************************************************************
 * @file:   metis_adapter.cc
 *
 * @author: Daniel Seemaier
 * @date:   21.09.21
 * @brief:  Interface compatible to Metis.
 ******************************************************************************/
=======
#include "libkaminpar.h"

>>>>>>> a4db4d11
#include <iostream>
#include <limits>
#include <type_traits>

#include <tbb/task_arena.h>

#include "kaminpar.h"

using namespace libkaminpar;

extern "C" {
#include <metis.h>

METIS_API(int)
METIS_PartGraphKway(
    idx_t* nvtxs, idx_t* ncon, idx_t* xadj, idx_t* adjncy, idx_t* vwgt, idx_t* vsize, idx_t* adjwgt, idx_t* nparts,
    real_t* tpwgts, real_t* ubvec, idx_t* options, idx_t* edgecut, idx_t* part
) {
    // ensure that idx_t is compatible with KaMinPar data types
    using uidx_t = std::make_unsigned_t<idx_t>;
    static_assert(std::numeric_limits<uidx_t>::digits == std::numeric_limits<NodeID>::digits);
    static_assert(std::numeric_limits<uidx_t>::digits == std::numeric_limits<EdgeID>::digits);
    static_assert(std::numeric_limits<uidx_t>::digits == std::numeric_limits<BlockID>::digits);
    static_assert(std::numeric_limits<idx_t>::digits == std::numeric_limits<NodeWeight>::digits);
    static_assert(std::numeric_limits<idx_t>::digits == std::numeric_limits<EdgeWeight>::digits);
    static_assert(std::numeric_limits<idx_t>::digits == std::numeric_limits<BlockWeight>::digits);

    // print warnings if unsupported METIS features are used
    if (vsize != nullptr) {
        std::cout << "ignoring vsize (unsupported)" << std::endl;
    }
    if (tpwgts != nullptr) {
        std::cout << "ignoring tpwgts (unsupported)" << std::endl;
    }
    if (*ncon != 1) {
        std::cout << "ignoring additional balancing constraints (unsupported)" << std::endl;
    }

    const NodeID  n            = *nvtxs;
    const BlockID k            = *nparts;
    EdgeID*       nodes        = reinterpret_cast<EdgeID*>(xadj);
    NodeID*       edges        = reinterpret_cast<NodeID*>(adjncy);
    NodeWeight*   node_weights = reinterpret_cast<NodeWeight*>(vwgt);
    EdgeWeight*   edge_weights = reinterpret_cast<EdgeWeight*>(adjwgt);
    double        epsilon      = (ubvec == nullptr) ? 0.001 : (*ubvec) - 1.0;
    std::size_t   repetitions  = 1;
    BlockID       base         = 0;

    auto builder = PartitionerBuilder::from_adjacency_array(n, nodes, edges);
    if (node_weights != nullptr) {
        builder.with_node_weights(node_weights);
    }
    if (edge_weights != nullptr) {
        builder.with_edge_weights(edge_weights);
    }
    auto partitioner = builder.create();

    // set options
    if (options != nullptr) {
        if (options[METIS_OPTION_MINCONN]) {
            std::cout << "ignoring METIS_OPTION_MINCONN (unsupported)" << std::endl;
        }
        if (options[METIS_OPTION_CONTIG]) {
            std::cout << "ignoring METIS_OPTION_CONTIG (unsupported)" << std::endl;
        }
        if (options[METIS_OPTION_COMPRESS]) {
            std::cout << "ignoring METIS_OPTION_COMPRESS (unsupported)" << std::endl;
        }
        if (options[METIS_OPTION_PFACTOR]) {
            std::cout << "ignoring METIS_OPTION_PFACTOR (unsupported)" << std::endl;
        }
        if (options[METIS_OPTION_OBJTYPE] != METIS_OBJTYPE_CUT) {
            std::cout << "ignoring METIS_OPTION_OBJTYPE (unsupported)" << std::endl;
        }

        if (options[METIS_OPTION_NCUTS]) {
            repetitions = options[METIS_OPTION_NCUTS];
        }
        base = options[METIS_OPTION_NUMBERING];
        if (options[METIS_OPTION_NITER] > 0) {
            partitioner.set_option("--r-lp-num-iters", std::to_string(options[METIS_OPTION_NITER]));
            partitioner.set_option("--i-r-fm-iterations", std::to_string(options[METIS_OPTION_NITER]));
        }
        partitioner.set_option("--seed", std::to_string(options[METIS_OPTION_SEED]));
        if (options[METIS_OPTION_UFACTOR]) {
            epsilon = options[METIS_OPTION_UFACTOR] / 1000.0;
        }
    }

    partitioner.set_option("--epsilon", std::to_string(epsilon));
    partitioner.set_option("--threads", std::to_string(tbb::this_task_arena::max_concurrency()));

    // compute the partition
    std::unique_ptr<BlockID[]> best_partition;
    EdgeWeight                 best_edge_cut;

    for (std::size_t iter = 0; iter < repetitions; ++iter) {
        EdgeWeight edge_cut;
        auto       partition = partitioner.partition(k, edge_cut);

        if (iter == 0 || edge_cut < best_edge_cut) {
            best_edge_cut  = edge_cut;
            best_partition = std::move(partition);
            *edgecut       = edge_cut;
        }
    }

    // copy the partition to part
    for (NodeID u = 0; u < n; ++u) {
        part[u] = base + best_partition[u];
    }

    return METIS_OK;
}

METIS_API(int)
METIS_PartGraphRecursive(
    idx_t* nvtxs, idx_t* ncon, idx_t* xadj, idx_t* adjncy, idx_t* vwgt, idx_t* vsize, idx_t* adjwgt, idx_t* nparts,
    real_t* tpwgts, real_t* ubvec, idx_t* options, idx_t* edgecut, idx_t* part
) {
    // TODO adjust ufactor parameter
    return METIS_PartGraphKway(
        nvtxs, ncon, xadj, adjncy, vwgt, vsize, adjwgt, nparts, tpwgts, ubvec, options, edgecut, part
    );
}

METIS_API(int)
METIS_MeshToDual(idx_t*, idx_t*, idx_t*, idx_t*, idx_t*, idx_t*, idx_t**, idx_t**) {
    return METIS_ERROR;
}

METIS_API(int)
METIS_MeshToNodal(idx_t*, idx_t*, idx_t*, idx_t*, idx_t*, idx_t**, idx_t**) {
    return METIS_ERROR;
}

METIS_API(int)
METIS_PartMeshNodal(idx_t*, idx_t*, idx_t*, idx_t*, idx_t*, idx_t*, idx_t*, real_t*, idx_t*, idx_t*, idx_t*, idx_t*) {
    return METIS_ERROR;
}

METIS_API(int)
METIS_PartMeshDual(idx_t*, idx_t*, idx_t*, idx_t*, idx_t*, idx_t*, idx_t*, idx_t*, real_t*, idx_t*, idx_t*, idx_t*, idx_t*) {
    return METIS_ERROR;
}

METIS_API(int)
METIS_NodeND(idx_t*, idx_t*, idx_t*, idx_t*, idx_t*, idx_t*, idx_t*) {
    return METIS_ERROR;
}

METIS_API(int) METIS_Free(void*) {
    return METIS_ERROR;
}

METIS_API(int) METIS_SetDefaultOptions(idx_t* options) {
    options[METIS_OPTION_PTYPE]     = METIS_PTYPE_KWAY;
    options[METIS_OPTION_OBJTYPE]   = METIS_OBJTYPE_CUT;
    options[METIS_OPTION_NCUTS]     = 1;
    options[METIS_OPTION_NUMBERING] = 0;
    options[METIS_OPTION_SEED]      = 0;
    options[METIS_OPTION_NITER]     = 0;
    options[METIS_OPTION_MINCONN]   = 0;
    options[METIS_OPTION_CONTIG]    = 0;
    options[METIS_OPTION_COMPRESS]  = 0;
    options[METIS_OPTION_PFACTOR]   = 0;
    options[METIS_OPTION_UFACTOR]   = 30;
    options[METIS_OPTION_DBGLVL]    = METIS_DBG_INFO;
    return METIS_OK;
}

METIS_API(int)
METIS_NodeNDP(idx_t, idx_t*, idx_t*, idx_t*, idx_t, idx_t*, idx_t*, idx_t*, idx_t*) {
    return METIS_ERROR;
}

METIS_API(int)
METIS_ComputeVertexSeparator(idx_t*, idx_t*, idx_t*, idx_t*, idx_t*, idx_t*, idx_t*) {
    return METIS_ERROR;
}

METIS_API(int)
METIS_NodeRefine(idx_t, idx_t*, idx_t*, idx_t*, idx_t*, idx_t*, real_t) {
    return METIS_ERROR;
}
}<|MERGE_RESOLUTION|>--- conflicted
+++ resolved
@@ -1,4 +1,3 @@
-<<<<<<< HEAD
 /*******************************************************************************
  * @file:   metis_adapter.cc
  *
@@ -6,10 +5,6 @@
  * @date:   21.09.21
  * @brief:  Interface compatible to Metis.
  ******************************************************************************/
-=======
-#include "libkaminpar.h"
-
->>>>>>> a4db4d11
 #include <iostream>
 #include <limits>
 #include <type_traits>
@@ -195,4 +190,4 @@
 METIS_NodeRefine(idx_t, idx_t*, idx_t*, idx_t*, idx_t*, idx_t*, real_t) {
     return METIS_ERROR;
 }
-}+}
