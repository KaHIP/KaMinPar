/*******************************************************************************
 * Factory functions to instantiate partitioning composed based on their
 * respective enum constant.
 *
 * @file:   factories.cc
 * @author: Daniel Seemaier
 * @date:   21.09.2021
 ******************************************************************************/
#include "kaminpar-shm/factories.h"

#include <memory>

// Partitioning schemes
#include "kaminpar-shm/partitioning/deep/deep_multilevel.h"
#include "kaminpar-shm/partitioning/deep/vcycle_deep_multilevel.h"
#include "kaminpar-shm/partitioning/kway/kway_multilevel.h"
#include "kaminpar-shm/partitioning/rb/rb_multilevel.h"

// Clusterings
#include "kaminpar-shm/coarsening/clustering/lp_clusterer.h"
#include "kaminpar-shm/coarsening/clustering/noop_clusterer.h"

// Coarsening
#include "kaminpar-shm/coarsening/cluster_coarsener.h"
#include "kaminpar-shm/coarsening/noop_coarsener.h"
#include "kaminpar-shm/coarsening/overlay_cluster_coarsener.h"

// Refinement
#include <networkit/auxiliary/Multiprecision.hpp>
#include <networkit/sparsification/ForestFireScore.hpp>

#include "coarsening/sparsification/IndependentRandomSampler.h"
#include "coarsening/sparsification/RandomWithReplacementSampler.h"
#include "coarsening/sparsification/RandomWithoutReplacementSampler.h"
#include "coarsening/sparsification/ThresholdSampler.h"
#include "coarsening/sparsification/UnbiasedThesholdSampler.h"
#include "coarsening/sparsification/UniformRandomSampler.h"
#include "coarsening/sparsification/WeightedForestFireScore.h"
#include "coarsening/sparsification/kNeighbourSampler.h"
#include "coarsening/sparsifing_cluster_coarsener.h"

#include "kaminpar-shm/refinement/adapters/mtkahypar_refiner.h"
#include "kaminpar-shm/refinement/balancer/greedy_balancer.h"
#include "kaminpar-shm/refinement/fm/fm_refiner.h"
#include "kaminpar-shm/refinement/jet/jet_refiner.h"
#include "kaminpar-shm/refinement/lp/lp_refiner.h"
#include "kaminpar-shm/refinement/multi_refiner.h"

namespace kaminpar::shm::factory {

std::unique_ptr<Partitioner> create_partitioner(const Graph &graph, const Context &ctx) {
  SCOPED_HEAP_PROFILER("Create partitioner");

  switch (ctx.partitioning.mode) {
  case PartitioningMode::DEEP:
    return std::make_unique<DeepMultilevelPartitioner>(graph, ctx);

  case PartitioningMode::VCYCLE:
    return std::make_unique<VcycleDeepMultilevelPartitioner>(graph, ctx);

  case PartitioningMode::RB:
    return std::make_unique<RBMultilevelPartitioner>(graph, ctx);

  case PartitioningMode::KWAY:
    return std::make_unique<KWayMultilevelPartitioner>(graph, ctx);
  }

  __builtin_unreachable();
}

std::unique_ptr<Clusterer> create_clusterer(const Context &ctx) {
  switch (ctx.coarsening.clustering.algorithm) {
  case ClusteringAlgorithm::NOOP:
    return std::make_unique<NoopClusterer>();

  case ClusteringAlgorithm::LABEL_PROPAGATION:
    return std::make_unique<LPClustering>(ctx.coarsening);
  }

  __builtin_unreachable();
}

std::unique_ptr<Coarsener> create_coarsener(const Context &ctx) {
  return create_coarsener(ctx, ctx.partition);
}

std::unique_ptr<Coarsener> create_coarsener(const Context &ctx, const PartitionContext &p_ctx) {
  switch (ctx.coarsening.algorithm) {
  case CoarseningAlgorithm::NOOP:
    return std::make_unique<NoopCoarsener>();

  case CoarseningAlgorithm::CLUSTERING:
    return std::make_unique<ClusteringCoarsener>(ctx, p_ctx);

<<<<<<< HEAD
  case CoarseningAlgorithm::SPARSIFYING_CLUSTERING:
    return std::make_unique<SparsifyingClusteringCoarsener>(ctx, p_ctx);
  }

  __builtin_unreachable();
}

std::unique_ptr<sparsification::Sampler> create_sampler(const Context &ctx) {
  class WeightFunction : public sparsification::ScoreFunction<EdgeWeight> {
  public:
    StaticArray<EdgeWeight> scores(const CSRGraph &g) override {
      return StaticArray<EdgeWeight>(g.raw_edge_weights().begin(), g.raw_edge_weights().end());
    };
  };
  switch (ctx.sparsification.algorithm) {
  case SparsificationAlgorithm::UNIFORM_RANDOM_SAMPLING:
    return std::make_unique<sparsification::UniformRandomSampler>();
  case SparsificationAlgorithm::K_NEIGHBOUR:
    return std::make_unique<sparsification::kNeighbourSampler>();
  case SparsificationAlgorithm::K_NEIGHBOUR_SPANNING_TREE:
    return std::make_unique<sparsification::kNeighbourSampler>(true);
  case SparsificationAlgorithm::UNBIASED_THRESHOLD:
    return std::make_unique<sparsification::UnbiasedThesholdSampler>();
  case SparsificationAlgorithm::WEIGHT_THRESHOLD:
    return std::make_unique<sparsification::ThresholdSampler<EdgeWeight>>(
        std::make_unique<WeightFunction>()

    );
  case SparsificationAlgorithm::RANDOM_WITH_REPLACEMENT:
    switch (ctx.sparsification.score_function) {
    case ScoreFunctionSection::WEIGHTED_FOREST_FIRE:
      return std::make_unique<sparsification::RandomWithReplacementSampler<EdgeID>>(
          std::make_unique<sparsification::WeightedForestFireScore>(
              ctx.sparsification.wff_pf, ctx.sparsification.wff_target_burnt_ratio
          )
      );
    case ScoreFunctionSection::WEIGHT:
      return std::make_unique<sparsification::RandomWithReplacementSampler<EdgeWeight>>(
          std::make_unique<WeightFunction>()

      );
      __builtin_unreachable();
    }
  case SparsificationAlgorithm::RANDOM_WITHOUT_REPLACEMENT:
    switch (ctx.sparsification.score_function) {
    case ScoreFunctionSection::WEIGHTED_FOREST_FIRE:
      return std::make_unique<sparsification::RandomWithoutReplacementSampler<EdgeID>>(
          std::make_unique<sparsification::WeightedForestFireScore>(
              ctx.sparsification.wff_pf, ctx.sparsification.wff_target_burnt_ratio
          )
      );
    case ScoreFunctionSection::WEIGHT:
      return std::make_unique<sparsification::RandomWithoutReplacementSampler<EdgeWeight>>(
          std::make_unique<WeightFunction>()

      );
    }
  case SparsificationAlgorithm::INDEPENDENT_RANDOM:
    switch (ctx.sparsification.score_function) {
    case ScoreFunctionSection::WEIGHTED_FOREST_FIRE:
      return std::make_unique<sparsification::IndependentRandomSampler<EdgeID>>(
          std::make_unique<sparsification::WeightedForestFireScore>(
              ctx.sparsification.wff_pf, ctx.sparsification.wff_target_burnt_ratio
          ),
          ctx.sparsification.no_approx
      );
    case ScoreFunctionSection::WEIGHT:
      return std::make_unique<sparsification::IndependentRandomSampler<EdgeWeight>>(
          std::make_unique<WeightFunction>(), ctx.sparsification.no_approx
      );
    }
  case SparsificationAlgorithm::THRESHOLD:
    switch (ctx.sparsification.score_function) {
    case ScoreFunctionSection::WEIGHTED_FOREST_FIRE:
      return std::make_unique<sparsification::ThresholdSampler<EdgeID>>(
          std::make_unique<sparsification::WeightedForestFireScore>(
              ctx.sparsification.wff_pf, ctx.sparsification.wff_target_burnt_ratio
          )
      );
    case ScoreFunctionSection::WEIGHT:
      return std::make_unique<sparsification::ThresholdSampler<EdgeWeight>>(
          std::make_unique<WeightFunction>()

      );
    }
=======
  case CoarseningAlgorithm::OVERLAY_CLUSTERING:
    return std::make_unique<OverlayClusteringCoarsener>(ctx, p_ctx);
>>>>>>> dce37476
  }

  __builtin_unreachable();
}

namespace {
std::unique_ptr<Refiner> create_refiner(const Context &ctx, const RefinementAlgorithm algorithm) {
  switch (algorithm) {
  case RefinementAlgorithm::NOOP:
    return std::make_unique<NoopRefiner>();

  case RefinementAlgorithm::LABEL_PROPAGATION:
    return std::make_unique<LabelPropagationRefiner>(ctx);

  case RefinementAlgorithm::GREEDY_BALANCER:
    return std::make_unique<GreedyBalancer>(ctx);

  case RefinementAlgorithm::KWAY_FM:
    return std::make_unique<FMRefiner>(ctx);

  case RefinementAlgorithm::JET:
    return std::make_unique<JetRefiner>(ctx);

  case RefinementAlgorithm::MTKAHYPAR:
    return std::make_unique<MtKaHyParRefiner>(ctx);
  }

  __builtin_unreachable();
}
} // namespace

std::unique_ptr<Refiner> create_refiner(const Context &ctx) {
  SCOPED_HEAP_PROFILER("Refiner Allocation");
  SCOPED_TIMER("Refinement");
  SCOPED_TIMER("Allocation");

  if (ctx.refinement.algorithms.empty()) {
    return std::make_unique<NoopRefiner>();
  }
  if (ctx.refinement.algorithms.size() == 1) {
    return create_refiner(ctx, ctx.refinement.algorithms.front());
  }

  std::unordered_map<RefinementAlgorithm, std::unique_ptr<Refiner>> refiners;
  for (const RefinementAlgorithm algorithm : ctx.refinement.algorithms) {
    if (refiners.find(algorithm) == refiners.end()) {
      refiners[algorithm] = create_refiner(ctx, algorithm);
    }
  }

  return std::make_unique<MultiRefiner>(std::move(refiners), ctx.refinement.algorithms);
}

} // namespace kaminpar::shm::factory<|MERGE_RESOLUTION|>--- conflicted
+++ resolved
@@ -92,7 +92,9 @@
   case CoarseningAlgorithm::CLUSTERING:
     return std::make_unique<ClusteringCoarsener>(ctx, p_ctx);
 
-<<<<<<< HEAD
+  case CoarseningAlgorithm::OVERLAY_CLUSTERING:
+    return std::make_unique<OverlayClusteringCoarsener>(ctx, p_ctx);
+
   case CoarseningAlgorithm::SPARSIFYING_CLUSTERING:
     return std::make_unique<SparsifyingClusteringCoarsener>(ctx, p_ctx);
   }
@@ -178,10 +180,6 @@
 
       );
     }
-=======
-  case CoarseningAlgorithm::OVERLAY_CLUSTERING:
-    return std::make_unique<OverlayClusteringCoarsener>(ctx, p_ctx);
->>>>>>> dce37476
   }
 
   __builtin_unreachable();
