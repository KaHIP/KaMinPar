--- conflicted
+++ resolved
@@ -139,6 +139,12 @@
           )
       );
 
+    case ScoreFunctionSection::FOREST_FIRE:
+      return std::make_unique<sparsification::ThresholdSampler<EdgeID>>(
+          std::make_unique<sparsification::WeightedForestFireScore>(
+              ctx.sparsification.wff_pf, ctx.sparsification.wff_target_burnt_ratio, true
+          )
+      );
     case ScoreFunctionSection::WEIGHT:
       return std::make_unique<sparsification::RandomWithReplacementSampler<EdgeWeight>>(
           std::make_unique<WeightFunction>()
@@ -156,6 +162,12 @@
           )
       );
 
+    case ScoreFunctionSection::FOREST_FIRE:
+      return std::make_unique<sparsification::ThresholdSampler<EdgeID>>(
+          std::make_unique<sparsification::WeightedForestFireScore>(
+              ctx.sparsification.wff_pf, ctx.sparsification.wff_target_burnt_ratio, true
+          )
+      );
     case ScoreFunctionSection::WEIGHT:
       return std::make_unique<sparsification::RandomWithoutReplacementSampler<EdgeWeight>>(
           std::make_unique<WeightFunction>()
@@ -174,6 +186,12 @@
           ctx.sparsification.no_approx
       );
 
+    case ScoreFunctionSection::FOREST_FIRE:
+      return std::make_unique<sparsification::ThresholdSampler<EdgeID>>(
+          std::make_unique<sparsification::WeightedForestFireScore>(
+              ctx.sparsification.wff_pf, ctx.sparsification.wff_target_burnt_ratio, true
+          )
+      );
     case ScoreFunctionSection::WEIGHT:
       return std::make_unique<sparsification::IndependentRandomSampler<EdgeWeight>>(
           std::make_unique<WeightFunction>(), ctx.sparsification.no_approx
@@ -189,16 +207,13 @@
               ctx.sparsification.wff_pf, ctx.sparsification.wff_target_burnt_ratio
           )
       );
-<<<<<<< HEAD
-
-=======
-    case ScoreFunctionSection::FOREST_FIRE:
-      return std::make_unique<sparsification::ThresholdSampler<EdgeID>>(
-          std::make_unique<sparsification::WeightedForestFireScore>(
-              ctx.sparsification.wff_pf, ctx.sparsification.wff_target_burnt_ratio, true
-          )
-      );
->>>>>>> 17b564c5
+
+    case ScoreFunctionSection::FOREST_FIRE:
+      return std::make_unique<sparsification::ThresholdSampler<EdgeID>>(
+          std::make_unique<sparsification::WeightedForestFireScore>(
+              ctx.sparsification.wff_pf, ctx.sparsification.wff_target_burnt_ratio, true
+          )
+      );
     case ScoreFunctionSection::WEIGHT:
       return std::make_unique<sparsification::ThresholdSampler<EdgeWeight>>(
           std::make_unique<WeightFunction>()
