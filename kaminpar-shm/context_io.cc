/*******************************************************************************
 * IO functions for the context structs.
 *
 * @file:   context_io.cc
 * @author: Daniel Seemaier
 * @date:   13.03.2023
 ******************************************************************************/
#include "kaminpar-shm/context_io.h"

#include <algorithm>
#include <cmath>
#include <iomanip>

#include "kaminpar-cli/CLI11.h"

#include "kaminpar-shm/kaminpar.h"

#include "kaminpar-common/asserting_cast.h"
#include "kaminpar-common/console_io.h"
#include "kaminpar-common/random.h"
#include "kaminpar-common/strutils.h"
#include "kaminpar-common/varint_codec.h"

namespace kaminpar::shm {
using namespace std::string_literals;

std::unordered_map<std::string, NodeOrdering> get_node_orderings() {
  return {
      {"natural", NodeOrdering::NATURAL},
      {"deg-buckets", NodeOrdering::DEGREE_BUCKETS},
      {"degree-buckets", NodeOrdering::DEGREE_BUCKETS},
      {"implicit-deg-buckets", NodeOrdering::IMPLICIT_DEGREE_BUCKETS},
      {"implicit-degree-buckets", NodeOrdering::IMPLICIT_DEGREE_BUCKETS},
  };
}

std::ostream &operator<<(std::ostream &out, const NodeOrdering ordering) {
  switch (ordering) {
  case NodeOrdering::NATURAL:
    return out << "natural";
  case NodeOrdering::DEGREE_BUCKETS:
    return out << "deg-buckets";
  case NodeOrdering::IMPLICIT_DEGREE_BUCKETS:
    return out << "implicit-deg-buckets";
  }

  return out << "<invalid>";
}

std::unordered_map<std::string, EdgeOrdering> get_edge_orderings() {
  return {
      {"natural", EdgeOrdering::NATURAL},
      {"compression", EdgeOrdering::COMPRESSION},
  };
}

std::ostream &operator<<(std::ostream &out, const EdgeOrdering ordering) {
  switch (ordering) {
  case EdgeOrdering::NATURAL:
    return out << "natural";
  case EdgeOrdering::COMPRESSION:
    return out << "compression";
  }

  return out << "<invalid>";
}

std::unordered_map<std::string, CoarseningAlgorithm> get_coarsening_algorithms() {
  return {
      {"noop", CoarseningAlgorithm::NOOP},
      {"clustering", CoarseningAlgorithm::CLUSTERING},
      {"sparsifying-clustering", CoarseningAlgorithm::SPARSIFYING_CLUSTERING}
  };
}

std::unordered_map<std::string, SparsificationAlgorithm> get_sparsification_algorithms() {
  return {
      {"forest-fire", SparsificationAlgorithm::FOREST_FIRE},
      {"ff", SparsificationAlgorithm::FOREST_FIRE},
      {"uniform-random", SparsificationAlgorithm::UNIFORM_RANDOM_SAMPLING},
      {"ur", SparsificationAlgorithm::UNIFORM_RANDOM_SAMPLING},
      {"k-neighbour", SparsificationAlgorithm::K_NEIGHBOUR},
      {"kn", SparsificationAlgorithm::K_NEIGHBOUR},
      {"k-neighbour-spanning-tree", SparsificationAlgorithm::K_NEIGHBOUR_SPANNING_TREE},
      {"kn-st", SparsificationAlgorithm::K_NEIGHBOUR_SPANNING_TREE},
      {"weight-threshold", SparsificationAlgorithm::WEIGHT_THRESHOLD},
      {"wt", SparsificationAlgorithm::WEIGHT_THRESHOLD},
      {"effective-resistance", SparsificationAlgorithm::EFFECTIVE_RESISTANCE},
      {"er", SparsificationAlgorithm::EFFECTIVE_RESISTANCE},
<<<<<<< HEAD
      {"weighted-forest-fire", SparsificationAlgorithm::WEIGHTED_FOREST_FIRE},
      {"wff", SparsificationAlgorithm::WEIGHTED_FOREST_FIRE},
=======
      {"random-with-replacement", SparsificationAlgorithm::RANDOM_WITH_REPLACEMENT},
      {"rw/r", SparsificationAlgorithm::RANDOM_WITH_REPLACEMENT},
      {"random-without-replacement", SparsificationAlgorithm::RANDOM_WITHOUT_REPLACEMENT},
      {"rw/or", SparsificationAlgorithm::RANDOM_WITHOUT_REPLACEMENT},
      {"independent-random", SparsificationAlgorithm::INDEPENDENT_RANDOM},
      {"ir", SparsificationAlgorithm::INDEPENDENT_RANDOM},
  };
}
std::unordered_map<std::string, ScoreFunctionSection> get_score_function() {
  return {
      {"weight", ScoreFunctionSection::WEIGHT},
      {"w", ScoreFunctionSection::WEIGHT},
      {"effective-resistance", ScoreFunctionSection::EFFECTIVE_RESISTANCE},
      {"er", ScoreFunctionSection::EFFECTIVE_RESISTANCE},
      {"forest-fire", ScoreFunctionSection::FOREST_FIRE},
      {"ff", ScoreFunctionSection::FOREST_FIRE},
>>>>>>> 4a0bba90
  };
}

std::unordered_map<std::string, SparsificationTargetSelection>
get_sparsification_target_selection() {
  return {
      {"density", SparsificationTargetSelection::DENSITY},
      {"edge-reduction", SparsificationTargetSelection::EDGE_REDUCTION}
  };
}

std::ostream &operator<<(std::ostream &out, const CoarseningAlgorithm algorithm) {
  switch (algorithm) {
  case CoarseningAlgorithm::NOOP:
    return out << "noop";
  case CoarseningAlgorithm::CLUSTERING:
    return out << "clustering";
  }

  return out << "<invalid>";
}

std::unordered_map<std::string, ClusteringAlgorithm> get_clustering_algorithms() {
  return {
      {"noop", ClusteringAlgorithm::NOOP},
      {"lp", ClusteringAlgorithm::LABEL_PROPAGATION},
      {"legacy-lp", ClusteringAlgorithm::LEGACY_LABEL_PROPAGATION},
  };
}

std::ostream &operator<<(std::ostream &out, const ClusteringAlgorithm algorithm) {
  switch (algorithm) {
  case ClusteringAlgorithm::NOOP:
    return out << "noop";
  case ClusteringAlgorithm::LABEL_PROPAGATION:
    return out << "lp";
  case ClusteringAlgorithm::LEGACY_LABEL_PROPAGATION:
    return out << "legacy-lp";
  }

  return out << "<invalid>";
}

std::unordered_map<std::string, ClusterWeightLimit> get_cluster_weight_limits() {
  return {
      {"epsilon-block-weight", ClusterWeightLimit::EPSILON_BLOCK_WEIGHT},
      {"static-block-weight", ClusterWeightLimit::BLOCK_WEIGHT},
      {"one", ClusterWeightLimit::ONE},
      {"zero", ClusterWeightLimit::ZERO},
  };
}

std::ostream &operator<<(std::ostream &out, const ClusterWeightLimit limit) {
  switch (limit) {
  case ClusterWeightLimit::EPSILON_BLOCK_WEIGHT:
    return out << "epsilon-block-weight";
  case ClusterWeightLimit::BLOCK_WEIGHT:
    return out << "static-block-weight";
  case ClusterWeightLimit::ONE:
    return out << "one";
  case ClusterWeightLimit::ZERO:
    return out << "zero";
  }
  return out << "<invalid>";
}

std::unordered_map<std::string, ClusterWeightsStructure> get_cluster_weight_structures() {
  return {
      {"vec", ClusterWeightsStructure::VEC},
      {"two-level-vec", ClusterWeightsStructure::TWO_LEVEL_VEC},
      {"initially-small-vec", ClusterWeightsStructure::INITIALLY_SMALL_VEC},
  };
}

std::ostream &operator<<(std::ostream &out, const ClusterWeightsStructure structure) {
  switch (structure) {
  case ClusterWeightsStructure::VEC:
    return out << "vector";
  case ClusterWeightsStructure::TWO_LEVEL_VEC:
    return out << "two-level vector";
  case ClusterWeightsStructure::INITIALLY_SMALL_VEC:
    return out << "initially small vector";
  }
  return out << "<invalid>";
}

std::unordered_map<std::string, LabelPropagationImplementation> get_lp_implementations() {
  return {
      {"single-phase", LabelPropagationImplementation::SINGLE_PHASE},
      {"two-phase", LabelPropagationImplementation::TWO_PHASE},
      {"growing-hash-tables", LabelPropagationImplementation::GROWING_HASH_TABLES},
  };
}

std::ostream &operator<<(std::ostream &out, const LabelPropagationImplementation impl) {
  switch (impl) {
  case LabelPropagationImplementation::SINGLE_PHASE:
    return out << "single-phase";
  case LabelPropagationImplementation::TWO_PHASE:
    return out << "two-phase";
  case LabelPropagationImplementation::GROWING_HASH_TABLES:
    return out << "growing-hash-tables";
  }
  return out << "<invalid>";
}

std::unordered_map<std::string, RefinementAlgorithm> get_kway_refinement_algorithms() {
  return {
      {"noop", RefinementAlgorithm::NOOP},
      {"lp", RefinementAlgorithm::LABEL_PROPAGATION},
      {"legacy-lp", RefinementAlgorithm::LEGACY_LABEL_PROPAGATION},
      {"fm", RefinementAlgorithm::KWAY_FM},
      {"jet", RefinementAlgorithm::JET},
      {"greedy-balancer", RefinementAlgorithm::GREEDY_BALANCER},
      {"mtkahypar", RefinementAlgorithm::MTKAHYPAR},
  };
}

std::ostream &operator<<(std::ostream &out, const RefinementAlgorithm algorithm) {
  switch (algorithm) {
  case RefinementAlgorithm::NOOP:
    return out << "noop";
  case RefinementAlgorithm::KWAY_FM:
    return out << "fm";
  case RefinementAlgorithm::LABEL_PROPAGATION:
    return out << "lp";
  case RefinementAlgorithm::LEGACY_LABEL_PROPAGATION:
    return out << "legacy-lp";
  case RefinementAlgorithm::GREEDY_BALANCER:
    return out << "greedy-balancer";
  case RefinementAlgorithm::JET:
    return out << "jet";
  case RefinementAlgorithm::MTKAHYPAR:
    return out << "mtkahypar";
  }

  return out << "<invalid>";
}

std::unordered_map<std::string, FMStoppingRule> get_fm_stopping_rules() {
  return {
      {"simple", FMStoppingRule::SIMPLE},
      {"adaptive", FMStoppingRule::ADAPTIVE},
  };
}

std::ostream &operator<<(std::ostream &out, const FMStoppingRule rule) {
  switch (rule) {
  case FMStoppingRule::SIMPLE:
    return out << "simple";
  case FMStoppingRule::ADAPTIVE:
    return out << "adaptive";
  }

  return out << "<invalid>";
}

std::unordered_map<std::string, PartitioningMode> get_partitioning_modes() {
  return {
      {"deep", PartitioningMode::DEEP},
      {"rb", PartitioningMode::RB},
      {"kway", PartitioningMode::KWAY},
  };
}

std::ostream &operator<<(std::ostream &out, const PartitioningMode mode) {
  switch (mode) {
  case PartitioningMode::DEEP:
    return out << "deep";
  case PartitioningMode::RB:
    return out << "rb";
  case PartitioningMode::KWAY:
    return out << "kway";
  }

  return out << "<invalid>";
}

std::unordered_map<std::string, InitialPartitioningMode> get_initial_partitioning_modes() {
  return {
      {"sequential", InitialPartitioningMode::SEQUENTIAL},
      {"async-parallel", InitialPartitioningMode::ASYNCHRONOUS_PARALLEL},
      {"sync-parallel", InitialPartitioningMode::SYNCHRONOUS_PARALLEL},
  };
}

std::ostream &operator<<(std::ostream &out, const InitialPartitioningMode mode) {
  switch (mode) {
  case InitialPartitioningMode::SEQUENTIAL:
    return out << "sequential";
  case InitialPartitioningMode::ASYNCHRONOUS_PARALLEL:
    return out << "async-parallel";
  case InitialPartitioningMode::SYNCHRONOUS_PARALLEL:
    return out << "sync-parallel";
  }

  return out << "<invalid>";
}

std::unordered_map<std::string, GainCacheStrategy> get_gain_cache_strategies() {
  return {
      {"sparse", GainCacheStrategy::SPARSE},
      {"dense", GainCacheStrategy::DENSE},
      {"largek", GainCacheStrategy::LARGE_K},
      {"on-the-fly", GainCacheStrategy::ON_THE_FLY},
      {"hybrid", GainCacheStrategy::HYBRID},
      {"tracing", GainCacheStrategy::TRACING},
  };
}

std::ostream &operator<<(std::ostream &out, const GainCacheStrategy strategy) {
  switch (strategy) {
  case GainCacheStrategy::SPARSE:
    return out << "sparse";
  case GainCacheStrategy::DENSE:
    return out << "dense";
  case GainCacheStrategy::LARGE_K:
    return out << "largek";
  case GainCacheStrategy::ON_THE_FLY:
    return out << "on-the-fly";
  case GainCacheStrategy::HYBRID:
    return out << "hybrid";
  case GainCacheStrategy::TRACING:
    return out << "tracing";
  }

  return out << "<invalid>";
}

std::ostream &operator<<(std::ostream &out, const TwoHopStrategy strategy) {
  switch (strategy) {
  case TwoHopStrategy::DISABLE:
    return out << "disable";
  case TwoHopStrategy::MATCH:
    return out << "match";
  case TwoHopStrategy::MATCH_THREADWISE:
    return out << "match-threadwise";
  case TwoHopStrategy::CLUSTER:
    return out << "cluster";
  case TwoHopStrategy::CLUSTER_THREADWISE:
    return out << "cluster-threadwise";
  case TwoHopStrategy::LEGACY:
    return out << "legacy";
  }

  return out << "<invalid>";
}

std::unordered_map<std::string, TwoHopStrategy> get_two_hop_strategies() {
  return {
      {"disable", TwoHopStrategy::DISABLE},
      {"match", TwoHopStrategy::MATCH},
      {"match-threadwise", TwoHopStrategy::MATCH_THREADWISE},
      {"cluster", TwoHopStrategy::CLUSTER},
      {"cluster-threadwise", TwoHopStrategy::CLUSTER_THREADWISE},
      {"legacy", TwoHopStrategy::LEGACY},
  };
}

std::ostream &operator<<(std::ostream &out, IsolatedNodesClusteringStrategy strategy) {
  switch (strategy) {
  case IsolatedNodesClusteringStrategy::KEEP:
    return out << "keep";
  case IsolatedNodesClusteringStrategy::MATCH:
    return out << "match";
  case IsolatedNodesClusteringStrategy::CLUSTER:
    return out << "cluster";
  case IsolatedNodesClusteringStrategy::MATCH_DURING_TWO_HOP:
    return out << "match-during-two-hop";
  case IsolatedNodesClusteringStrategy::CLUSTER_DURING_TWO_HOP:
    return out << "cluster-during-two-hop";
  }

  return out << "<invalid>";
}

std::ostream &operator<<(std::ostream &out, SecondPhaseSelectionStrategy strategy) {
  switch (strategy) {
  case SecondPhaseSelectionStrategy::HIGH_DEGREE:
    return out << "high-degree";
  case SecondPhaseSelectionStrategy::FULL_RATING_MAP:
    return out << "full-rating-map";
  }

  return out << "<invalid>";
}

std::unordered_map<std::string, SecondPhaseSelectionStrategy>
get_second_phase_selection_strategies() {
  return {
      {"high-degree", SecondPhaseSelectionStrategy::HIGH_DEGREE},
      {"full-rating-map", SecondPhaseSelectionStrategy::FULL_RATING_MAP},
  };
}

std::ostream &operator<<(std::ostream &out, SecondPhaseAggregationStrategy strategy) {
  switch (strategy) {
  case SecondPhaseAggregationStrategy::NONE:
    return out << "none";
  case SecondPhaseAggregationStrategy::DIRECT:
    return out << "direct";
  case SecondPhaseAggregationStrategy::BUFFERED:
    return out << "buffered";
  }

  return out << "<invalid>";
}

std::unordered_map<std::string, SecondPhaseAggregationStrategy>
get_second_phase_aggregation_strategies() {
  return {
      {"none", SecondPhaseAggregationStrategy::NONE},
      {"direct", SecondPhaseAggregationStrategy::DIRECT},
      {"buffered", SecondPhaseAggregationStrategy::BUFFERED},
  };
}

std::unordered_map<std::string, IsolatedNodesClusteringStrategy>
get_isolated_nodes_clustering_strategies() {
  return {
      {"keep", IsolatedNodesClusteringStrategy::KEEP},
      {"match", IsolatedNodesClusteringStrategy::MATCH},
      {"cluster", IsolatedNodesClusteringStrategy::CLUSTER},
      {"match-during-two-hop", IsolatedNodesClusteringStrategy::MATCH_DURING_TWO_HOP},
      {"cluster-during-two-hop", IsolatedNodesClusteringStrategy::CLUSTER_DURING_TWO_HOP},
  };
}

void print(const GraphCompressionContext &c_ctx, std::ostream &out) {
  out << "Enabled:                      " << (c_ctx.enabled ? "yes" : "no") << "\n";
  if (c_ctx.enabled) {
    out << "Compression Scheme:           Gap Encoding + ";
    if (c_ctx.run_length_encoding) {
      out << "VarInt Run-Length Encoding\n";
    } else if (c_ctx.stream_encoding) {
      out << "VarInt Stream Encoding\n";
    } else {
      out << "VarInt Encoding\n";
    }
    out << "  High Degree Encoding:       " << (c_ctx.high_degree_encoding ? "yes" : "no") << "\n";
    if (c_ctx.high_degree_encoding) {
      out << "    Threshold:                " << c_ctx.high_degree_threshold << "\n";
      out << "    Part Length:              " << c_ctx.high_degree_part_length << "\n";
    }
    out << "  Interval Encoding:          " << (c_ctx.interval_encoding ? "yes" : "no") << "\n";
    if (c_ctx.interval_encoding) {
      out << "    Length Threshold:         " << c_ctx.interval_length_treshold << "\n";
    }
    out << "  Isolated Nodes Separation:  " << (c_ctx.isolated_nodes_separation ? "yes" : "no")
        << "\n";

    out << "Compresion Ratio:             ";
    if (c_ctx.dismissed) {
      out << "<1 (dismissed)\n";
    } else {
      out << c_ctx.compression_ratio
          << " [size reduction: " << (c_ctx.size_reduction / (float)(1024 * 1024)) << " mb]"
          << "\n";
      out << "  High Degree Node Count:     " << c_ctx.num_high_degree_nodes << "\n";
      out << "  High Degree Part Count:     " << c_ctx.num_high_degree_parts << "\n";
      out << "  Interval Node Count:        " << c_ctx.num_interval_nodes << "\n";
      out << "  Interval Count:             " << c_ctx.num_intervals << "\n";

      if (debug::kTrackVarintStats) {
        const auto &stats = debug::varint_stats_global();

        const float avg_varint_len =
            (stats.varint_count == 0) ? 0 : (stats.varint_bytes / (float)stats.varint_count);
        out << "Average Varint Length:        " << avg_varint_len
            << " [count: " << stats.varint_count << "]\n";

        const float avg_signed_varint_len =
            (stats.signed_varint_count == 0)
                ? 0
                : (stats.signed_varint_bytes / (float)stats.signed_varint_count);
        out << "Average Signed Varint Length: " << avg_signed_varint_len
            << " [count: " << stats.signed_varint_count << "]\n";

        const float avg_marked_varint_len =
            (stats.marked_varint_count == 0)
                ? 0
                : (stats.marked_varint_bytes / (float)stats.marked_varint_count);
        out << "Average Marked Varint Length: " << avg_marked_varint_len
            << " [count: " << stats.marked_varint_count << "]\n";
      }
    }
  }
}

std::ostream &operator<<(std::ostream &out, const ContractionMode mode) {
  switch (mode) {
  case ContractionMode::BUFFERED:
    return out << "buffered";
  case ContractionMode::BUFFERED_LEGACY:
    return out << "buffered-legacy";
  case ContractionMode::UNBUFFERED:
    return out << "unbuffered";
  case ContractionMode::UNBUFFERED_NAIVE:
    return out << "unbuffered-naive";
  }

  return out << "<invalid>";
}

std::unordered_map<std::string, ContractionMode> get_contraction_modes() {
  return {
      {"buffered", ContractionMode::BUFFERED},
      {"buffered-legacy", ContractionMode::BUFFERED_LEGACY},
      {"unbuffered", ContractionMode::UNBUFFERED},
      {"unbuffered-naive", ContractionMode::UNBUFFERED_NAIVE},
  };
}

void print(const CoarseningContext &c_ctx, std::ostream &out) {
  out << "Contraction limit:            " << c_ctx.contraction_limit << "\n";
  out << "Coarsening algorithm:         " << c_ctx.algorithm << "\n";

  if (c_ctx.algorithm == CoarseningAlgorithm::CLUSTERING) {
    out << "  Cluster weight limit:       " << c_ctx.clustering.cluster_weight_limit << " x "
        << c_ctx.clustering.cluster_weight_multiplier << "\n";
    out << "  Max mem-free level:         " << c_ctx.clustering.max_mem_free_coarsening_level
        << "\n";
    out << "  Clustering algorithm:       " << c_ctx.clustering.algorithm << "\n";
    if (c_ctx.clustering.algorithm == ClusteringAlgorithm::LABEL_PROPAGATION ||
        c_ctx.clustering.algorithm == ClusteringAlgorithm::LEGACY_LABEL_PROPAGATION) {
      print(c_ctx.clustering.lp, out);
    }
  }

  out << "Contraction mode:             " << c_ctx.contraction.mode << '\n';
  if (c_ctx.contraction.mode == ContractionMode::BUFFERED) {
    out << "  Edge buffer fill fraction:  " << c_ctx.contraction.edge_buffer_fill_fraction << "\n";
  }
}

void print(const LabelPropagationCoarseningContext &lp_ctx, std::ostream &out) {
  out << "    Number of iterations:     " << lp_ctx.num_iterations << "\n";
  out << "    High degree threshold:    " << lp_ctx.large_degree_threshold << "\n";
  out << "    Max degree:               " << lp_ctx.max_num_neighbors << "\n";
  out << "    Cluster weights struct:   " << lp_ctx.cluster_weights_structure << "\n";
  out << "    Implementation:           " << lp_ctx.impl << "\n";
  if (lp_ctx.impl == LabelPropagationImplementation::TWO_PHASE) {
    out << "      Selection strategy:     " << lp_ctx.second_phase_selection_strategy << '\n';
    out << "      Aggregation strategy:   " << lp_ctx.second_phase_aggregation_strategy << '\n';
    out << "      Relabel:                " << (lp_ctx.relabel_before_second_phase ? "yes" : "no")
        << '\n';
  }
  out << "    2-hop clustering:         " << lp_ctx.two_hop_strategy << ", if |Vcoarse| > "
      << std::setw(2) << std::fixed << lp_ctx.two_hop_threshold << " * |V|\n";
  out << "    Isolated nodes:           " << lp_ctx.isolated_nodes_strategy << "\n";
}

void print(const InitialPartitioningContext &i_ctx, std::ostream &out) {
  out << "Adaptive algorithm selection: "
      << (i_ctx.pool.use_adaptive_bipartitioner_selection ? "yes" : "no") << "\n";
}

void print(const RefinementContext &r_ctx, std::ostream &out) {
  out << "Refinement algorithms:        [" << str::implode(r_ctx.algorithms, " -> ") << "]\n";
  if (r_ctx.includes_algorithm(RefinementAlgorithm::LABEL_PROPAGATION)) {
    out << "Label propagation:\n";
    out << "  Number of iterations:       " << r_ctx.lp.num_iterations << "\n";
    out << "  Implementation:             " << r_ctx.lp.impl << "\n";
    if (r_ctx.lp.impl == LabelPropagationImplementation::TWO_PHASE) {
      out << "    Selection strategy:       " << r_ctx.lp.second_phase_selection_strategy << '\n';
      out << "    Aggregation strategy:     " << r_ctx.lp.second_phase_aggregation_strategy << '\n';
    }
  }
  if (r_ctx.includes_algorithm(RefinementAlgorithm::KWAY_FM)) {
    out << "k-way FM:\n";
    out << "  Number of iterations:       " << r_ctx.kway_fm.num_iterations
        << " [or improvement drops below < " << 100.0 * (1.0 - r_ctx.kway_fm.abortion_threshold)
        << "%]\n";
    out << "  Number of seed nodes:       " << r_ctx.kway_fm.num_seed_nodes << "\n";
    out << "  Locking strategies:         seed nodes: "
        << (r_ctx.kway_fm.unlock_seed_nodes ? "unlock" : "lock") << ", locally moved nodes: "
        << (r_ctx.kway_fm.unlock_locally_moved_nodes ? "unlock" : "lock") << "\n";
    out << "  Gain cache:                 " << r_ctx.kway_fm.gain_cache_strategy << "\n";
    if (r_ctx.kway_fm.gain_cache_strategy == GainCacheStrategy::HYBRID) {
      out << "  High-degree threshold:\n";
      out << "    based on k:               " << r_ctx.kway_fm.k_based_high_degree_threshold
          << "\n";
      out << "    constant:                 " << r_ctx.kway_fm.constant_high_degree_threshold
          << "\n";
    }
  }
  if (r_ctx.includes_algorithm(RefinementAlgorithm::JET)) {
    out << "Jet refinement:               " << RefinementAlgorithm::JET << "\n";
    out << "  Number of rounds:           coarse " << r_ctx.jet.num_rounds_on_coarse_level
        << ", fine " << r_ctx.jet.num_rounds_on_fine_level << "\n";
    out << "  Number of iterations:       max " << r_ctx.jet.num_iterations << ", or "
        << r_ctx.jet.num_fruitless_iterations << " fruitless (improvement < "
        << 100.0 * (1 - r_ctx.jet.fruitless_threshold) << "%)\n";
    out << "  Gain temperature:           coarse [" << r_ctx.jet.initial_gain_temp_on_coarse_level
        << ", " << r_ctx.jet.final_gain_temp_on_coarse_level << "], " << "fine ["
        << r_ctx.jet.initial_gain_temp_on_fine_level << ", "
        << r_ctx.jet.final_gain_temp_on_fine_level << "]\n";
    out << "  Balancing algorithm:        " << r_ctx.jet.balancing_algorithm << "\n";
  }
}

void print(const PartitionContext &p_ctx, std::ostream &out) {
  const auto max_block_weight = static_cast<std::int64_t>(p_ctx.block_weights.max(0));
  const auto size = std::max<std::int64_t>(
      {static_cast<std::int64_t>(p_ctx.n), static_cast<std::int64_t>(p_ctx.m), max_block_weight}
  );
  const std::size_t width = std::ceil(std::log10(size));

  out << "  Number of nodes:            " << std::setw(width) << p_ctx.n;
  if (asserting_cast<NodeWeight>(p_ctx.n) == p_ctx.total_node_weight) {
    out << " (unweighted)\n";
  } else {
    out << " (total weight: " << p_ctx.total_node_weight << ")\n";
  }
  out << "  Number of edges:            " << std::setw(width) << p_ctx.m;
  if (asserting_cast<EdgeWeight>(p_ctx.m) == p_ctx.total_edge_weight) {
    out << " (unweighted)\n";
  } else {
    out << " (total weight: " << p_ctx.total_edge_weight << ")\n";
  }
  out << "Number of blocks:             " << p_ctx.k << "\n";
  out << "Maximum block weight:         " << p_ctx.block_weights.max(0) << " ("
      << p_ctx.block_weights.perfectly_balanced(0) << " + " << 100 * p_ctx.epsilon << "%)\n";
}

void print(const PartitioningContext &p_ctx, std::ostream &out) {
  out << "Partitioning mode:            " << p_ctx.mode << "\n";
  if (p_ctx.mode == PartitioningMode::DEEP) {
    out << "  Deep initial part. mode:    " << p_ctx.deep_initial_partitioning_mode << "\n";
    out << "  Deep initial part. load:    " << p_ctx.deep_initial_partitioning_load << "\n";
  }
}

void print(const Context &ctx, std::ostream &out) {
  out << "Execution mode:               " << ctx.parallel.num_threads << "\n";
  out << "Seed:                         " << Random::get_seed() << "\n";
  out << "Graph:                        " << ctx.debug.graph_name
      << " [node ordering: " << ctx.node_ordering << "]" << " [edge ordering: " << ctx.edge_ordering
      << "]\n";
  print(ctx.partition, out);
  cio::print_delimiter("Graph Compression", '-');
  print(ctx.compression, out);
  cio::print_delimiter("Partitioning Scheme", '-');
  print(ctx.partitioning, out);
  cio::print_delimiter("Coarsening", '-');
  print(ctx.coarsening, out);
  cio::print_delimiter("Initial Partitioning", '-');
  print(ctx.initial_partitioning, out);
  cio::print_delimiter("Refinement", '-');
  print(ctx.refinement, out);
}
} // namespace kaminpar::shm<|MERGE_RESOLUTION|>--- conflicted
+++ resolved
@@ -11,7 +11,7 @@
 #include <cmath>
 #include <iomanip>
 
-#include "kaminpar-cli/CLI11.h"
+#include "coarsening/sparsification/ThresholdSampler.h"
 
 #include "kaminpar-shm/kaminpar.h"
 
@@ -87,16 +87,14 @@
       {"wt", SparsificationAlgorithm::WEIGHT_THRESHOLD},
       {"effective-resistance", SparsificationAlgorithm::EFFECTIVE_RESISTANCE},
       {"er", SparsificationAlgorithm::EFFECTIVE_RESISTANCE},
-<<<<<<< HEAD
-      {"weighted-forest-fire", SparsificationAlgorithm::WEIGHTED_FOREST_FIRE},
-      {"wff", SparsificationAlgorithm::WEIGHTED_FOREST_FIRE},
-=======
       {"random-with-replacement", SparsificationAlgorithm::RANDOM_WITH_REPLACEMENT},
       {"rw/r", SparsificationAlgorithm::RANDOM_WITH_REPLACEMENT},
       {"random-without-replacement", SparsificationAlgorithm::RANDOM_WITHOUT_REPLACEMENT},
       {"rw/or", SparsificationAlgorithm::RANDOM_WITHOUT_REPLACEMENT},
       {"independent-random", SparsificationAlgorithm::INDEPENDENT_RANDOM},
       {"ir", SparsificationAlgorithm::INDEPENDENT_RANDOM},
+    {"threshold", SparsificationAlgorithm::THRESHOLD},
+    {"t", SparsificationAlgorithm::THRESHOLD},
   };
 }
 std::unordered_map<std::string, ScoreFunctionSection> get_score_function() {
@@ -107,7 +105,8 @@
       {"er", ScoreFunctionSection::EFFECTIVE_RESISTANCE},
       {"forest-fire", ScoreFunctionSection::FOREST_FIRE},
       {"ff", ScoreFunctionSection::FOREST_FIRE},
->>>>>>> 4a0bba90
+      {"weighted-forest-fire", ScoreFunctionSection::WEIGHTED_FOREST_FIRE},
+      {"wff", ScoreFunctionSection::WEIGHTED_FOREST_FIRE},
   };
 }
 
@@ -471,8 +470,8 @@
       out << "  Interval Node Count:        " << c_ctx.num_interval_nodes << "\n";
       out << "  Interval Count:             " << c_ctx.num_intervals << "\n";
 
-      if (debug::kTrackVarintStats) {
-        const auto &stats = debug::varint_stats_global();
+      if (kaminpar::debug::kTrackVarintStats) {
+        const auto &stats = kaminpar::debug::varint_stats_global();
 
         const float avg_varint_len =
             (stats.varint_count == 0) ? 0 : (stats.varint_bytes / (float)stats.varint_count);
