--- conflicted
+++ resolved
@@ -251,11 +251,8 @@
   out << "  Max degree:                 " << lp_ctx.max_num_neighbors << "\n";
   out << "  2-hop clustering threshold: " << std::fixed << 100 * lp_ctx.two_hop_clustering_threshold
       << "%\n";
-<<<<<<< HEAD
+  out << "  Isolated nodes:             " << lp_ctx.isolated_nodes_strategy << "\n";
   out << "  Uses two phases: " << (lp_ctx.use_two_phases ? "yes" : "no") << "\n";
-=======
-  out << "  Isolated nodes:             " << lp_ctx.isolated_nodes_strategy << "\n";
->>>>>>> 61f8e030
 }
 
 void print(const InitialPartitioningContext &i_ctx, std::ostream &out) {
@@ -321,12 +318,8 @@
   out << "Execution mode:               " << ctx.parallel.num_threads << "\n";
   out << "Seed:                         " << Random::get_seed() << "\n";
   out << "Graph:                        " << ctx.debug.graph_name
-<<<<<<< HEAD
       << " [node ordering: " << ctx.node_ordering << "]"
       << " [edge ordering: " << ctx.edge_ordering << "]\n";
-=======
-      << " [ordering: " << ctx.rearrange_by << "]\n";
->>>>>>> 61f8e030
   print(ctx.partition, out);
   cio::print_delimiter("Partitioning Scheme", '-');
   print(ctx.partitioning, out);
