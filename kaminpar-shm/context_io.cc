/*******************************************************************************
 * IO functions for the context structs.
 *
 * @file:   context_io.cc
 * @author: Daniel Seemaier
 * @date:   13.03.2023
 ******************************************************************************/
#include "kaminpar-shm/context_io.h"

#include <algorithm>
#include <cmath>
#include <iomanip>

#include "coarsening/sparsification/ThresholdSampler.h"

#include "kaminpar-shm/kaminpar.h"

#include "kaminpar-common/console_io.h"
#include "kaminpar-common/random.h"
#include "kaminpar-common/strutils.h"

namespace kaminpar::shm {

using namespace std::string_literals;

std::unordered_map<std::string, NodeOrdering> get_node_orderings() {
  return {
      {"natural", NodeOrdering::NATURAL},
      {"deg-buckets", NodeOrdering::DEGREE_BUCKETS},
      {"degree-buckets", NodeOrdering::DEGREE_BUCKETS},
      {"external-deg-buckets", NodeOrdering::EXTERNAL_DEGREE_BUCKETS},
      {"external-degree-buckets", NodeOrdering::EXTERNAL_DEGREE_BUCKETS},
      {"implicit-deg-buckets", NodeOrdering::IMPLICIT_DEGREE_BUCKETS},
      {"implicit-degree-buckets", NodeOrdering::IMPLICIT_DEGREE_BUCKETS},
  };
}

std::ostream &operator<<(std::ostream &out, const NodeOrdering ordering) {
  switch (ordering) {
  case NodeOrdering::NATURAL:
    return out << "natural";
  case NodeOrdering::DEGREE_BUCKETS:
    return out << "deg-buckets";
  case NodeOrdering::EXTERNAL_DEGREE_BUCKETS:
    return out << "external-deg-buckets";
  case NodeOrdering::IMPLICIT_DEGREE_BUCKETS:
    return out << "implicit-deg-buckets";
  }

  return out << "<invalid>";
}

std::unordered_map<std::string, EdgeOrdering> get_edge_orderings() {
  return {
      {"natural", EdgeOrdering::NATURAL},
      {"compression", EdgeOrdering::COMPRESSION},
  };
}

std::ostream &operator<<(std::ostream &out, const EdgeOrdering ordering) {
  switch (ordering) {
  case EdgeOrdering::NATURAL:
    return out << "natural";
  case EdgeOrdering::COMPRESSION:
    return out << "compression";
  }

  return out << "<invalid>";
}

std::unordered_map<std::string, CoarseningAlgorithm> get_coarsening_algorithms() {
  return {
      {"noop", CoarseningAlgorithm::NOOP},
      {"clustering", CoarseningAlgorithm::CLUSTERING},
<<<<<<< HEAD
      {"sparsifying-clustering", CoarseningAlgorithm::SPARSIFYING_CLUSTERING}
  };
}

std::unordered_map<std::string, SparsificationAlgorithm> get_sparsification_algorithms() {
  return {
      {"uniform-random", SparsificationAlgorithm::UNIFORM_RANDOM_SAMPLING},
      {"ur", SparsificationAlgorithm::UNIFORM_RANDOM_SAMPLING},
      {"k-neighbour", SparsificationAlgorithm::K_NEIGHBOUR},
      {"kn", SparsificationAlgorithm::K_NEIGHBOUR},
      {"k-neighbour-spanning-tree", SparsificationAlgorithm::K_NEIGHBOUR_SPANNING_TREE},
      {"kn-st", SparsificationAlgorithm::K_NEIGHBOUR_SPANNING_TREE},
      {"weight-threshold", SparsificationAlgorithm::WEIGHT_THRESHOLD},
      {"wt", SparsificationAlgorithm::WEIGHT_THRESHOLD},
      {"random-with-replacement", SparsificationAlgorithm::RANDOM_WITH_REPLACEMENT},
      {"rw/r", SparsificationAlgorithm::RANDOM_WITH_REPLACEMENT},
      {"random-without-replacement", SparsificationAlgorithm::RANDOM_WITHOUT_REPLACEMENT},
      {"rw/or", SparsificationAlgorithm::RANDOM_WITHOUT_REPLACEMENT},
      {"independent-random", SparsificationAlgorithm::INDEPENDENT_RANDOM},
      {"ir", SparsificationAlgorithm::INDEPENDENT_RANDOM},
      {"threshold", SparsificationAlgorithm::THRESHOLD},
      {"t", SparsificationAlgorithm::THRESHOLD},
      {"unbiased-threshold", SparsificationAlgorithm::UNBIASED_THRESHOLD},
      {"ut", SparsificationAlgorithm::UNBIASED_THRESHOLD},
  };
}
std::unordered_map<std::string, ScoreFunctionSection> get_score_function() {
  return {
      {"weight", ScoreFunctionSection::WEIGHT},
      {"w", ScoreFunctionSection::WEIGHT},
      {"weighted-forest-fire", ScoreFunctionSection::WEIGHTED_FOREST_FIRE},
      {"wff", ScoreFunctionSection::WEIGHTED_FOREST_FIRE},
=======
      {"overlay-clustering", CoarseningAlgorithm::OVERLAY_CLUSTERING},
>>>>>>> dce37476
  };
}

std::ostream &operator<<(std::ostream &out, const CoarseningAlgorithm algorithm) {
  switch (algorithm) {
  case CoarseningAlgorithm::NOOP:
    return out << "noop";
  case CoarseningAlgorithm::CLUSTERING:
    return out << "clustering";
  case CoarseningAlgorithm::OVERLAY_CLUSTERING:
    return out << "overlay-clustering";
  }

  return out << "<invalid>";
}

std::unordered_map<std::string, ClusteringAlgorithm> get_clustering_algorithms() {
  return {
      {"noop", ClusteringAlgorithm::NOOP},
      {"lp", ClusteringAlgorithm::LABEL_PROPAGATION},
  };
}

std::ostream &operator<<(std::ostream &out, const ClusteringAlgorithm algorithm) {
  switch (algorithm) {
  case ClusteringAlgorithm::NOOP:
    return out << "noop";
  case ClusteringAlgorithm::LABEL_PROPAGATION:
    return out << "lp";
  }

  return out << "<invalid>";
}

std::unordered_map<std::string, ClusterWeightLimit> get_cluster_weight_limits() {
  return {
      {"epsilon-block-weight", ClusterWeightLimit::EPSILON_BLOCK_WEIGHT},
      {"static-block-weight", ClusterWeightLimit::BLOCK_WEIGHT},
      {"one", ClusterWeightLimit::ONE},
      {"zero", ClusterWeightLimit::ZERO},
  };
}

std::ostream &operator<<(std::ostream &out, const ClusterWeightLimit limit) {
  switch (limit) {
  case ClusterWeightLimit::EPSILON_BLOCK_WEIGHT:
    return out << "epsilon-block-weight";
  case ClusterWeightLimit::BLOCK_WEIGHT:
    return out << "static-block-weight";
  case ClusterWeightLimit::ONE:
    return out << "one";
  case ClusterWeightLimit::ZERO:
    return out << "zero";
  }
  return out << "<invalid>";
}

std::unordered_map<std::string, LabelPropagationImplementation> get_lp_implementations() {
  return {
      {"single-phase", LabelPropagationImplementation::SINGLE_PHASE},
      {"two-phase", LabelPropagationImplementation::TWO_PHASE},
      {"growing-hash-tables", LabelPropagationImplementation::GROWING_HASH_TABLES},
  };
}

std::ostream &operator<<(std::ostream &out, const LabelPropagationImplementation impl) {
  switch (impl) {
  case LabelPropagationImplementation::SINGLE_PHASE:
    return out << "single-phase";
  case LabelPropagationImplementation::TWO_PHASE:
    return out << "two-phase";
  case LabelPropagationImplementation::GROWING_HASH_TABLES:
    return out << "growing-hash-tables";
  }
  return out << "<invalid>";
}

std::unordered_map<std::string, RefinementAlgorithm> get_kway_refinement_algorithms() {
  return {
      {"noop", RefinementAlgorithm::NOOP},
      {"lp", RefinementAlgorithm::LABEL_PROPAGATION},
      {"fm", RefinementAlgorithm::KWAY_FM},
      {"jet", RefinementAlgorithm::JET},
      {"greedy-balancer", RefinementAlgorithm::GREEDY_BALANCER},
      {"mtkahypar", RefinementAlgorithm::MTKAHYPAR},
  };
}

std::ostream &operator<<(std::ostream &out, const RefinementAlgorithm algorithm) {
  switch (algorithm) {
  case RefinementAlgorithm::NOOP:
    return out << "noop";
  case RefinementAlgorithm::KWAY_FM:
    return out << "fm";
  case RefinementAlgorithm::LABEL_PROPAGATION:
    return out << "lp";
  case RefinementAlgorithm::GREEDY_BALANCER:
    return out << "greedy-balancer";
  case RefinementAlgorithm::JET:
    return out << "jet";
  case RefinementAlgorithm::MTKAHYPAR:
    return out << "mtkahypar";
  }

  return out << "<invalid>";
}

std::unordered_map<std::string, FMStoppingRule> get_fm_stopping_rules() {
  return {
      {"simple", FMStoppingRule::SIMPLE},
      {"adaptive", FMStoppingRule::ADAPTIVE},
  };
}

std::ostream &operator<<(std::ostream &out, const FMStoppingRule rule) {
  switch (rule) {
  case FMStoppingRule::SIMPLE:
    return out << "simple";
  case FMStoppingRule::ADAPTIVE:
    return out << "adaptive";
  }

  return out << "<invalid>";
}

std::unordered_map<std::string, PartitioningMode> get_partitioning_modes() {
  return {
      {"deep", PartitioningMode::DEEP},
      {"vcycle", PartitioningMode::VCYCLE},
      {"rb", PartitioningMode::RB},
      {"kway", PartitioningMode::KWAY},
  };
}

std::ostream &operator<<(std::ostream &out, const PartitioningMode mode) {
  switch (mode) {
  case PartitioningMode::DEEP:
    return out << "deep";
  case PartitioningMode::VCYCLE:
    return out << "vcycle";
  case PartitioningMode::RB:
    return out << "rb";
  case PartitioningMode::KWAY:
    return out << "kway";
  }

  return out << "<invalid>";
}

std::unordered_map<std::string, InitialPartitioningMode> get_initial_partitioning_modes() {
  return {
      {"sequential", InitialPartitioningMode::SEQUENTIAL},
      {"async-parallel", InitialPartitioningMode::ASYNCHRONOUS_PARALLEL},
      {"sync-parallel", InitialPartitioningMode::SYNCHRONOUS_PARALLEL},
      {"communities", InitialPartitioningMode::COMMUNITIES},
  };
}

std::ostream &operator<<(std::ostream &out, const InitialPartitioningMode mode) {
  switch (mode) {
  case InitialPartitioningMode::SEQUENTIAL:
    return out << "sequential";
  case InitialPartitioningMode::ASYNCHRONOUS_PARALLEL:
    return out << "async-parallel";
  case InitialPartitioningMode::SYNCHRONOUS_PARALLEL:
    return out << "sync-parallel";
  case InitialPartitioningMode::COMMUNITIES:
    return out << "communities";
  }

  return out << "<invalid>";
}

std::unordered_map<std::string, GainCacheStrategy> get_gain_cache_strategies() {
  return {
      {"compact-hashing", GainCacheStrategy::COMPACT_HASHING},
      {"compact-hashing-largek", GainCacheStrategy::COMPACT_HASHING_LARGE_K},
      {"sparse", GainCacheStrategy::SPARSE},
      {"sparse-largek", GainCacheStrategy::SPARSE_LARGE_K},
      {"hashing", GainCacheStrategy::HASHING},
      {"hashing-largek", GainCacheStrategy::HASHING_LARGE_K},
      {"dense", GainCacheStrategy::DENSE},
      {"dense-largek", GainCacheStrategy::DENSE_LARGE_K},
      {"on-the-fly", GainCacheStrategy::ON_THE_FLY},
  };
}

std::ostream &operator<<(std::ostream &out, const GainCacheStrategy strategy) {
  switch (strategy) {
  case GainCacheStrategy::COMPACT_HASHING:
    return out << "compact-hashing";
  case GainCacheStrategy::COMPACT_HASHING_LARGE_K:
    return out << "compact-hashing-largek";
  case GainCacheStrategy::SPARSE:
    return out << "sparse";
  case GainCacheStrategy::SPARSE_LARGE_K:
    return out << "sparse-largek";
  case GainCacheStrategy::HASHING:
    return out << "hashing";
  case GainCacheStrategy::HASHING_LARGE_K:
    return out << "hashing-largek";
  case GainCacheStrategy::DENSE:
    return out << "dense";
  case GainCacheStrategy::DENSE_LARGE_K:
    return out << "dense-largek";
  case GainCacheStrategy::ON_THE_FLY:
    return out << "on-the-fly";
  }

  return out << "<invalid>";
}

std::unordered_map<std::string, TieBreakingStrategy> get_tie_breaking_strategies() {
  return {
      {"geometric", TieBreakingStrategy::GEOMETRIC},
      {"uniform", TieBreakingStrategy::UNIFORM},
  };
}

std::ostream &operator<<(std::ostream &out, const TieBreakingStrategy strategy) {
  switch (strategy) {
  case TieBreakingStrategy::GEOMETRIC:
    return out << "geometric";
  case TieBreakingStrategy::UNIFORM:
    return out << "uniform";
  }

  return out << "<invalid>";
}

std::ostream &operator<<(std::ostream &out, const TwoHopStrategy strategy) {
  switch (strategy) {
  case TwoHopStrategy::DISABLE:
    return out << "disable";
  case TwoHopStrategy::MATCH:
    return out << "match";
  case TwoHopStrategy::MATCH_THREADWISE:
    return out << "match-threadwise";
  case TwoHopStrategy::CLUSTER:
    return out << "cluster";
  case TwoHopStrategy::CLUSTER_THREADWISE:
    return out << "cluster-threadwise";
  }

  return out << "<invalid>";
}

std::unordered_map<std::string, TwoHopStrategy> get_two_hop_strategies() {
  return {
      {"disable", TwoHopStrategy::DISABLE},
      {"match", TwoHopStrategy::MATCH},
      {"match-threadwise", TwoHopStrategy::MATCH_THREADWISE},
      {"cluster", TwoHopStrategy::CLUSTER},
      {"cluster-threadwise", TwoHopStrategy::CLUSTER_THREADWISE},
  };
}

std::ostream &operator<<(std::ostream &out, IsolatedNodesClusteringStrategy strategy) {
  switch (strategy) {
  case IsolatedNodesClusteringStrategy::KEEP:
    return out << "keep";
  case IsolatedNodesClusteringStrategy::MATCH:
    return out << "match";
  case IsolatedNodesClusteringStrategy::CLUSTER:
    return out << "cluster";
  case IsolatedNodesClusteringStrategy::MATCH_DURING_TWO_HOP:
    return out << "match-during-two-hop";
  case IsolatedNodesClusteringStrategy::CLUSTER_DURING_TWO_HOP:
    return out << "cluster-during-two-hop";
  }

  return out << "<invalid>";
}

std::unordered_map<std::string, IsolatedNodesClusteringStrategy>
get_isolated_nodes_clustering_strategies() {
  return {
      {"keep", IsolatedNodesClusteringStrategy::KEEP},
      {"match", IsolatedNodesClusteringStrategy::MATCH},
      {"cluster", IsolatedNodesClusteringStrategy::CLUSTER},
      {"match-during-two-hop", IsolatedNodesClusteringStrategy::MATCH_DURING_TWO_HOP},
      {"cluster-during-two-hop", IsolatedNodesClusteringStrategy::CLUSTER_DURING_TWO_HOP},
  };
}

void print(const GraphCompressionContext &c_ctx, std::ostream &out) {
  out << "Enabled:                      " << (c_ctx.enabled ? "yes" : "no") << "\n";
  if (c_ctx.enabled) {
    out << "Compression Scheme:           Gap Encoding + ";
    if (c_ctx.streamvbyte_encoding) {
      out << "StreamVByte Encoding\n";
    } else {
      out << "VarInt Encoding\n";
    }

    out << "  High Degree Encoding:       " << (c_ctx.high_degree_encoding ? "yes" : "no") << "\n";
    if (c_ctx.high_degree_encoding) {
      out << "    Threshold:                " << c_ctx.high_degree_threshold << "\n";
      out << "    Part Length:              " << c_ctx.high_degree_part_length << "\n";
    }
    out << "  Interval Encoding:          " << (c_ctx.interval_encoding ? "yes" : "no") << "\n";
    if (c_ctx.interval_encoding) {
      out << "    Length Threshold:         " << c_ctx.interval_length_treshold << "\n";
    }

    out << "Compresion Ratio:             " << c_ctx.compression_ratio
        << " [size reduction: " << (c_ctx.size_reduction / (float)(1024 * 1024)) << " mb]"
        << "\n";
    out << "  High Degree Node Count:     " << c_ctx.num_high_degree_nodes << "\n";
    out << "  High Degree Part Count:     " << c_ctx.num_high_degree_parts << "\n";
    out << "  Interval Node Count:        " << c_ctx.num_interval_nodes << "\n";
    out << "  Interval Count:             " << c_ctx.num_intervals << "\n";
  }
}

std::ostream &operator<<(std::ostream &out, const ContractionAlgorithm mode) {
  switch (mode) {
  case ContractionAlgorithm::BUFFERED:
    return out << "buffered";
  case ContractionAlgorithm::UNBUFFERED:
    return out << "unbuffered";
  case ContractionAlgorithm::UNBUFFERED_NAIVE:
    return out << "unbuffered-naive";
  }

  return out << "<invalid>";
}

std::unordered_map<std::string, ContractionAlgorithm> get_contraction_algorithms() {
  return {
      {"buffered", ContractionAlgorithm::BUFFERED},
      {"unbuffered", ContractionAlgorithm::UNBUFFERED},
      {"unbuffered-naive", ContractionAlgorithm::UNBUFFERED_NAIVE},
  };
}

std::ostream &operator<<(std::ostream &out, const ContractionImplementation mode) {
  switch (mode) {
  case ContractionImplementation::SINGLE_PHASE:
    return out << "single-phase";
  case ContractionImplementation::TWO_PHASE:
    return out << "two-phase";
  case ContractionImplementation::GROWING_HASH_TABLES:
    return out << "growing-hash-tables";
  }

  return out << "<invalid>";
}

std::unordered_map<std::string, ContractionImplementation> get_contraction_implementations() {
  return {
      {"single-phase", ContractionImplementation::SINGLE_PHASE},
      {"two-phase", ContractionImplementation::TWO_PHASE},
      {"growing-hash-tables", ContractionImplementation::GROWING_HASH_TABLES},
  };
}

void print(const CoarseningContext &c_ctx, std::ostream &out) {
  out << "Contraction limit:            " << c_ctx.contraction_limit << "\n";
  out << "Coarsening algorithm:         " << c_ctx.algorithm << "\n";

  if (c_ctx.algorithm == CoarseningAlgorithm::CLUSTERING ||
      c_ctx.algorithm == CoarseningAlgorithm::OVERLAY_CLUSTERING) {
    out << "  Cluster weight limit:       " << c_ctx.clustering.cluster_weight_limit << " x "
        << c_ctx.clustering.cluster_weight_multiplier << "\n";
    out << "  Shrink factor:              " << c_ctx.clustering.shrink_factor << "\n";
    out << "  Max mem-free level:         " << c_ctx.clustering.max_mem_free_coarsening_level
        << "\n";
    out << "  Clustering algorithm:       " << c_ctx.clustering.algorithm << "\n";
    if (c_ctx.clustering.algorithm == ClusteringAlgorithm::LABEL_PROPAGATION) {
      print(c_ctx.clustering.lp, out);
    }
    out << "  Forced hierarchy levels:    " << (c_ctx.clustering.forced_kc_level ? "+kC " : "")
        << (c_ctx.clustering.forced_pc_level ? "+pC " : "")
        << ((!c_ctx.clustering.forced_kc_level && !c_ctx.clustering.forced_pc_level) ? "<none> "
                                                                                     : "")
        << "(leeway: U=" << c_ctx.clustering.forced_level_upper_factor
        << ", L=" << c_ctx.clustering.forced_level_lower_factor << ")\n";
  }
  if (c_ctx.algorithm == CoarseningAlgorithm::OVERLAY_CLUSTERING) {
    out << "  Overlays:" << "\n";
    out << "    Number of overlays:       " << (2 << c_ctx.overlay_clustering.num_levels) << "\n";
  }

  out << "Contraction algorithm:        " << c_ctx.contraction.algorithm << '\n';
  if (c_ctx.contraction.algorithm == ContractionAlgorithm::BUFFERED) {
    out << "  Edge buffer fill fraction:  " << c_ctx.contraction.edge_buffer_fill_fraction << "\n";
  } else if (c_ctx.contraction.algorithm == ContractionAlgorithm::UNBUFFERED) {
    out << "  Implementation:             " << c_ctx.contraction.unbuffered_implementation << "\n";
  }
}

void print(const LabelPropagationCoarseningContext &lp_ctx, std::ostream &out) {
  out << "    Number of iterations:     " << lp_ctx.num_iterations << "\n";
  out << "    High degree threshold:    " << lp_ctx.large_degree_threshold << "\n";
  out << "    Max degree:               " << lp_ctx.max_num_neighbors << "\n";
  out << "    Tie breaking strategy:    " << lp_ctx.tie_breaking_strategy << "\n";
  out << "    Implementation:           " << lp_ctx.impl << "\n";
  if (lp_ctx.impl == LabelPropagationImplementation::TWO_PHASE) {
    out << "      Relabel:                " << (lp_ctx.relabel_before_second_phase ? "yes" : "no")
        << '\n';
  }
  out << "    2-hop clustering:         " << lp_ctx.two_hop_strategy << ", if |Vcoarse| > "
      << std::setw(2) << std::fixed << lp_ctx.two_hop_threshold << " * |V|\n";
  out << "    Isolated nodes:           " << lp_ctx.isolated_nodes_strategy << "\n";
}

void print(const InitialPartitioningContext &i_ctx, std::ostream &out) {
  out << "Adaptive algorithm selection: "
      << (i_ctx.pool.use_adaptive_bipartitioner_selection ? "yes" : "no") << "\n";
}

void print(const RefinementContext &r_ctx, std::ostream &out) {
  out << "Refinement algorithms:        [" << str::implode(r_ctx.algorithms, " -> ") << "]\n";
  if (r_ctx.includes_algorithm(RefinementAlgorithm::LABEL_PROPAGATION)) {
    out << "Label propagation:\n";
    out << "  Number of iterations:       " << r_ctx.lp.num_iterations << "\n";
    out << "  Tie breaking strategy:      " << r_ctx.lp.tie_breaking_strategy << "\n";
    out << "  Implementation:             " << r_ctx.lp.impl << "\n";
  }
  if (r_ctx.includes_algorithm(RefinementAlgorithm::KWAY_FM)) {
    out << "k-way FM:\n";
    out << "  Number of iterations:       " << r_ctx.kway_fm.num_iterations
        << " [or improvement drops below < " << 100.0 * (1.0 - r_ctx.kway_fm.abortion_threshold)
        << "%]\n";
    out << "  Number of seed nodes:       " << r_ctx.kway_fm.num_seed_nodes << "\n";
    out << "  Locking strategies:         seed nodes: "
        << (r_ctx.kway_fm.unlock_seed_nodes ? "unlock" : "lock") << ", locally moved nodes: "
        << (r_ctx.kway_fm.unlock_locally_moved_nodes ? "unlock" : "lock") << "\n";
    out << "  Gain cache:                 " << r_ctx.kway_fm.gain_cache_strategy << "\n";
  }
  if (r_ctx.includes_algorithm(RefinementAlgorithm::JET)) {
    out << "Jet refinement:               " << RefinementAlgorithm::JET << "\n";
    out << "  Number of rounds:           coarse " << r_ctx.jet.num_rounds_on_coarse_level
        << ", fine " << r_ctx.jet.num_rounds_on_fine_level << "\n";
    out << "  Number of iterations:       max " << r_ctx.jet.num_iterations << ", or "
        << r_ctx.jet.num_fruitless_iterations << " fruitless (improvement < "
        << 100.0 * (1 - r_ctx.jet.fruitless_threshold) << "%)\n";
    out << "  Gain temperature:           coarse [" << r_ctx.jet.initial_gain_temp_on_coarse_level
        << ", " << r_ctx.jet.final_gain_temp_on_coarse_level << "], "
        << "fine [" << r_ctx.jet.initial_gain_temp_on_fine_level << ", "
        << r_ctx.jet.final_gain_temp_on_fine_level << "]\n";
    out << "  Balancing algorithm:        " << r_ctx.jet.balancing_algorithm << "\n";
  }
}

void print(const PartitionContext &p_ctx, std::ostream &out) {
  // @todo rework block weights output
  const auto max_block_weight = static_cast<std::int64_t>(p_ctx.max_block_weight(0));
  const auto size = std::max<std::int64_t>(
      {static_cast<std::int64_t>(p_ctx.n), static_cast<std::int64_t>(p_ctx.m), max_block_weight}
  );
  const std::size_t width = size > 0 ? std::ceil(std::log10(size)) : 1;

  out << "  Number of nodes:            " << std::setw(width) << p_ctx.n;
  if (static_cast<NodeWeight>(p_ctx.n) == p_ctx.total_node_weight) {
    out << " (unweighted)\n";
  } else {
    out << " (total weight: " << p_ctx.total_node_weight << ")\n";
  }
  out << "  Number of edges:            " << std::setw(width) << p_ctx.m;
  if (static_cast<EdgeWeight>(p_ctx.m) == p_ctx.total_edge_weight) {
    out << " (unweighted)\n";
  } else {
    out << " (total weight: " << p_ctx.total_edge_weight << ")\n";
  }
  out << "Number of blocks:             " << p_ctx.k << "\n";
  out << "Maximum block weight:         " << p_ctx.max_block_weight(0) << " ("
      << p_ctx.perfectly_balanced_block_weight(0) << " + " << 100 * p_ctx.epsilon() << "% / "
      << 100 * p_ctx.inferred_epsilon() << "%)\n";
}

void print(const PartitioningContext &p_ctx, std::ostream &out) {
  out << "Partitioning mode:            " << p_ctx.mode << "\n";
  if (p_ctx.mode == PartitioningMode::DEEP) {
    out << "  Deep initial part. mode:    " << p_ctx.deep_initial_partitioning_mode << "\n";
    out << "  Deep initial part. load:    " << p_ctx.deep_initial_partitioning_load << "\n";
  }
  out << "Subgraph memory:              " << (p_ctx.use_lazy_subgraph_memory ? "Lazy" : "Default")
      << "\n";
}

void print(const Context &ctx, std::ostream &out) {
  out << "Execution mode:               " << ctx.parallel.num_threads << "\n";
  out << "Seed:                         " << Random::get_seed() << "\n";
  out << "Graph:                        " << ctx.debug.graph_name
      << " [node ordering: " << ctx.node_ordering << "]"
      << " [edge ordering: " << ctx.edge_ordering << "]\n";
  print(ctx.partition, out);
  cio::print_delimiter("Graph Compression", '-');
  print(ctx.compression, out);
  cio::print_delimiter("Partitioning Scheme", '-');
  print(ctx.partitioning, out);
  cio::print_delimiter("Coarsening", '-');
  print(ctx.coarsening, out);
  cio::print_delimiter("Initial Partitioning", '-');
  print(ctx.initial_partitioning, out);
  cio::print_delimiter("Refinement", '-');
  print(ctx.refinement, out);
}

} // namespace kaminpar::shm<|MERGE_RESOLUTION|>--- conflicted
+++ resolved
@@ -72,7 +72,7 @@
   return {
       {"noop", CoarseningAlgorithm::NOOP},
       {"clustering", CoarseningAlgorithm::CLUSTERING},
-<<<<<<< HEAD
+      {"overlay-clustering", CoarseningAlgorithm::OVERLAY_CLUSTERING},
       {"sparsifying-clustering", CoarseningAlgorithm::SPARSIFYING_CLUSTERING}
   };
 }
@@ -105,9 +105,6 @@
       {"w", ScoreFunctionSection::WEIGHT},
       {"weighted-forest-fire", ScoreFunctionSection::WEIGHTED_FOREST_FIRE},
       {"wff", ScoreFunctionSection::WEIGHTED_FOREST_FIRE},
-=======
-      {"overlay-clustering", CoarseningAlgorithm::OVERLAY_CLUSTERING},
->>>>>>> dce37476
   };
 }
 
@@ -414,8 +411,7 @@
     }
 
     out << "Compresion Ratio:             " << c_ctx.compression_ratio
-        << " [size reduction: " << (c_ctx.size_reduction / (float)(1024 * 1024)) << " mb]"
-        << "\n";
+        << " [size reduction: " << (c_ctx.size_reduction / (float)(1024 * 1024)) << " mb]" << "\n";
     out << "  High Degree Node Count:     " << c_ctx.num_high_degree_nodes << "\n";
     out << "  High Degree Part Count:     " << c_ctx.num_high_degree_parts << "\n";
     out << "  Interval Node Count:        " << c_ctx.num_interval_nodes << "\n";
@@ -547,8 +543,8 @@
         << r_ctx.jet.num_fruitless_iterations << " fruitless (improvement < "
         << 100.0 * (1 - r_ctx.jet.fruitless_threshold) << "%)\n";
     out << "  Gain temperature:           coarse [" << r_ctx.jet.initial_gain_temp_on_coarse_level
-        << ", " << r_ctx.jet.final_gain_temp_on_coarse_level << "], "
-        << "fine [" << r_ctx.jet.initial_gain_temp_on_fine_level << ", "
+        << ", " << r_ctx.jet.final_gain_temp_on_coarse_level << "], " << "fine ["
+        << r_ctx.jet.initial_gain_temp_on_fine_level << ", "
         << r_ctx.jet.final_gain_temp_on_fine_level << "]\n";
     out << "  Balancing algorithm:        " << r_ctx.jet.balancing_algorithm << "\n";
   }
@@ -594,8 +590,8 @@
   out << "Execution mode:               " << ctx.parallel.num_threads << "\n";
   out << "Seed:                         " << Random::get_seed() << "\n";
   out << "Graph:                        " << ctx.debug.graph_name
-      << " [node ordering: " << ctx.node_ordering << "]"
-      << " [edge ordering: " << ctx.edge_ordering << "]\n";
+      << " [node ordering: " << ctx.node_ordering << "]" << " [edge ordering: " << ctx.edge_ordering
+      << "]\n";
   print(ctx.partition, out);
   cio::print_delimiter("Graph Compression", '-');
   print(ctx.compression, out);
