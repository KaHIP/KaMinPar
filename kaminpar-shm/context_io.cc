--- conflicted
+++ resolved
@@ -146,7 +146,6 @@
 
 std::unordered_map<std::string, LabelPropagationImplementation> get_lp_implementations() {
   return {
-<<<<<<< HEAD
       {"single-phase", LabelPropagationImplementation::SINGLE_PHASE},
       {"two-phase", LabelPropagationImplementation::TWO_PHASE},
       {"growing-hash-tables", LabelPropagationImplementation::GROWING_HASH_TABLES},
@@ -165,35 +164,6 @@
     return out << "cluster";
   case TwoHopStrategy::CLUSTER_THREADWISE:
     return out << "cluster-threadwise";
-=======
-      {"noop", RefinementAlgorithm::NOOP},
-      {"lp", RefinementAlgorithm::LABEL_PROPAGATION},
-      {"fm", RefinementAlgorithm::KWAY_FM},
-      {"jet", RefinementAlgorithm::JET},
-      {"greedy-balancer", RefinementAlgorithm::OVERLOAD_BALANCER},
-      {"overload-balancer", RefinementAlgorithm::OVERLOAD_BALANCER},
-      {"underload-balancer", RefinementAlgorithm::UNDERLOAD_BALANCER},
-      {"mtkahypar", RefinementAlgorithm::MTKAHYPAR},
-  };
-}
-
-std::ostream &operator<<(std::ostream &out, const RefinementAlgorithm algorithm) {
-  switch (algorithm) {
-  case RefinementAlgorithm::NOOP:
-    return out << "noop";
-  case RefinementAlgorithm::KWAY_FM:
-    return out << "fm";
-  case RefinementAlgorithm::LABEL_PROPAGATION:
-    return out << "lp";
-  case RefinementAlgorithm::OVERLOAD_BALANCER:
-    return out << "overload-balancer";
-  case RefinementAlgorithm::UNDERLOAD_BALANCER:
-    return out << "underload-balancer";
-  case RefinementAlgorithm::JET:
-    return out << "jet";
-  case RefinementAlgorithm::MTKAHYPAR:
-    return out << "mtkahypar";
->>>>>>> 9ca8d3e7
   }
 
   return out << "<invalid>";
@@ -303,8 +273,10 @@
     return out << "noop";
   case RefinementAlgorithm::SEQUENTIAL_GREEDY_BALANCER:
     return out << "sequential-greedy-balancer";
-  case RefinementAlgorithm::GREEDY_BALANCER:
-    return out << "greedy-balancer";
+  case RefinementAlgorithm::OVERLOAD_BALANCER:
+    return out << "overload-balancer";
+  case RefinementAlgorithm::UNDERLOAD_BALANCER:
+    return out << "underload-balancer";
   case RefinementAlgorithm::LABEL_PROPAGATION:
     return out << "lp";
   case RefinementAlgorithm::KWAY_FM:
@@ -324,7 +296,9 @@
   return {
       {"noop", RefinementAlgorithm::NOOP},
       {"sequential-greedy-balancer", RefinementAlgorithm::SEQUENTIAL_GREEDY_BALANCER},
-      {"greedy-balancer", RefinementAlgorithm::GREEDY_BALANCER},
+      {"greedy-balancer", RefinementAlgorithm::OVERLOAD_BALANCER},
+      {"overload-balancer", RefinementAlgorithm::OVERLOAD_BALANCER},
+      {"underload-balancer", RefinementAlgorithm::UNDERLOAD_BALANCER},
       {"lp", RefinementAlgorithm::LABEL_PROPAGATION},
       {"fm", RefinementAlgorithm::KWAY_FM},
       {"twoway-flow", RefinementAlgorithm::TWOWAY_FLOW},
