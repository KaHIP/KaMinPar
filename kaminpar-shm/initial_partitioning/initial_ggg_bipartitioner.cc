/*******************************************************************************
 * Initial bipartitioner based on greedy graph growing.
 *
 * @file:   initial_ggg_bipartitioner.cc
 * @author: Daniel Seemaier
 * @date:   21.09.2021
 ******************************************************************************/
#include "kaminpar-shm/initial_partitioning/initial_ggg_bipartitioner.h"

#include <algorithm>

#include "kaminpar-shm/datastructures/csr_graph.h"
#include "kaminpar-shm/kaminpar.h"

#include "kaminpar-common/assert.h"
#include "kaminpar-common/random.h"

namespace kaminpar::shm {

void InitialGGGBipartitioner::init(const CSRGraph &graph, const PartitionContext &p_ctx) {
  InitialFlatBipartitioner::init(graph, p_ctx);

  if (_queue.capacity() < _graph->n()) {
    _queue.resize(_graph->n());
  }

  if (_marker.size() < _graph->n()) {
    _marker.resize(_graph->n());
  }
}

void InitialGGGBipartitioner::fill_bipartition() {
  KASSERT(_graph->n() > 0u);

  _marker.reset();
  _queue.clear();

  std::fill(_partition.begin(), _partition.begin() + _graph->n(), V1);
  _block_weights[V1] = _graph->total_node_weight();

  Random &rand = Random::instance();

  do {
    // Find random unmarked node -- if too many attempts fail, take the first
    // unmarked node in sequence
    NodeID start_node = 0;
    std::size_t counter = 0;
    do {
      start_node = rand.random_index(0, _graph->n());
      counter++;
    } while (_marker.get(start_node) && counter < 5);
    if (_marker.get(start_node)) {
      start_node = _marker.first_unmarked_element();
    }
<<<<<<< HEAD
    KASSERT(start_node < _graph->n(), "no unmarked node found");
=======
    if (start_node >= _graph->n()) {
      break;
    }
>>>>>>> 146021a6

    _queue.push(start_node, compute_gain(start_node));
    _marker.set<true>(start_node);

    while (!_queue.empty()) {
      // Add max gain node to V2
      const NodeID u = _queue.peek_id();
      KASSERT(_queue.peek_key() == compute_gain(u), "invalid gain in queue", assert::heavy);
      _queue.pop();
      change_block(u, V2);
      if (_block_weights[V2] >= _p_ctx->perfectly_balanced_block_weight(V2)) {
        break;
      }

      // Queue unmarked neighbors / update gains
      _graph->adjacent_nodes(u, [&](const NodeID v, const EdgeWeight w) {
        if (_partition[u] == V2) {
          // v already in V2: won't touch this node anymore
          return;
        }

        KASSERT(_partition[v] == V1);

        if (_marker.get(v)) {
          // Marked and not in V2: must already be queued
          KASSERT(_queue.contains(v));
          _queue.decrease_priority_by(v, 2 * w);
          KASSERT(_queue.key(v) == compute_gain(v), "invalid gain in queue", assert::heavy);
        } else {
          KASSERT(!_queue.contains(v));
          _queue.push(v, compute_gain(v));
          _marker.set<true>(v);
        }
      });
    }
  } while (_block_weights[V2] <= _p_ctx->perfectly_balanced_block_weight(V2));
}

[[nodiscard]] EdgeWeight InitialGGGBipartitioner::compute_gain(const NodeID u) const {
  EdgeWeight gain = 0;

  _graph->adjacent_nodes(u, [&](const NodeID v, const EdgeWeight w) {
    if (_partition[u] == _partition[v]) {
      gain += w;
    } else {
      gain -= w;
    }
  });

  return gain;
}

} // namespace kaminpar::shm<|MERGE_RESOLUTION|>--- conflicted
+++ resolved
@@ -52,13 +52,9 @@
     if (_marker.get(start_node)) {
       start_node = _marker.first_unmarked_element();
     }
-<<<<<<< HEAD
-    KASSERT(start_node < _graph->n(), "no unmarked node found");
-=======
     if (start_node >= _graph->n()) {
       break;
     }
->>>>>>> 146021a6
 
     _queue.push(start_node, compute_gain(start_node));
     _marker.set<true>(start_node);
@@ -94,7 +90,7 @@
         }
       });
     }
-  } while (_block_weights[V2] <= _p_ctx->perfectly_balanced_block_weight(V2));
+  } while (_block_weights[V2] < _p_ctx->perfectly_balanced_block_weight(V2));
 }
 
 [[nodiscard]] EdgeWeight InitialGGGBipartitioner::compute_gain(const NodeID u) const {
