--- conflicted
+++ resolved
@@ -78,31 +78,18 @@
       )
   };
 
-<<<<<<< HEAD
-  DBG << "For block " << current_block << " of " << current_k << " current weight "
-      << graph.total_node_weight() << ": spans sub-blocks [" << first_sub_block << ", "
-=======
   DBG << "[" << current_block << "/" << current_k << "] Current weight "
       << graph.total_node_weight() << ", spans sub-blocks [" << first_sub_block << ", "
->>>>>>> 8c18d2c7
       << first_invalid_sub_block << "), split max weight "
       << _ctx.partition.total_max_block_weights(first_sub_block, first_invalid_sub_block)
       << " into " << max_block_weights[0] << " and " << max_block_weights[1];
 
   // @todo: how to adapt the inferred epsilon when dealing with arbitrary block weights?
-<<<<<<< HEAD
-  if (_ctx.partition.has_epsilon() && _i_ctx.use_adaptive_epsilon) {
-    // It can be beneficial to artifically "restrict" the maximum block weights of *this*
-    // bipartition, ensuring that there is enough wiggle room for further bipartitioning of the
-    // sub-blocks: this is based on the "adapted epsilon" strategy of KaHyPar.
-    const double base = (1.0 + _ctx.partition.epsilon()) * num_sub_blocks *
-=======
   if (_ctx.partition.has_uniform_block_weights() && _i_ctx.use_adaptive_epsilon) {
     // It can be beneficial to artifically "restrict" the maximum block weights of *this*
     // bipartition, ensuring that there is enough wiggle room for further bipartitioning of the
     // sub-blocks: this is based on the "adapted epsilon" strategy of KaHyPar.
     const double base = (1.0 + _ctx.partition.inferred_epsilon()) * num_sub_blocks *
->>>>>>> 8c18d2c7
                         _ctx.partition.total_node_weight / _ctx.partition.k /
                         graph.total_node_weight();
     const double exponent = 1.0 / math::ceil_log2(num_sub_blocks);
@@ -118,15 +105,6 @@
       max_block_weights[b] = (1.0 + adapted_eps) * graph.total_node_weight() * max_weight_ratios[b];
     }
 
-<<<<<<< HEAD
-    DBG << "-> adapted epsilon from " << _ctx.partition.epsilon() << " to " << adapted_eps
-        << ", changing max block weights to " << max_block_weights[0] << " and "
-        << max_block_weights[1];
-
-    _p_ctx.setup(graph, std::move(max_block_weights), true);
-  } else {
-    DBG << "-> using original epsilon: " << _ctx.partition.epsilon()
-=======
     DBG << "[" << current_block << "/" << current_k << "]-> adapted epsilon from "
         << _ctx.partition.epsilon() << " to " << adapted_eps << ", changing max block weights to "
         << max_block_weights[0] << " + " << max_block_weights[1]
@@ -136,7 +114,6 @@
   } else {
     DBG << "[" << current_block << "/" << current_k
         << "]j-> using original epsilon: " << _ctx.partition.epsilon()
->>>>>>> 8c18d2c7
         << ", inferred from max block weights " << max_block_weights[0] << " and "
         << max_block_weights[1];
 
@@ -204,11 +181,7 @@
   const CSRGraph *c_graph = _graph;
 
   bool shrunk = true;
-<<<<<<< HEAD
-  // DBG << "Coarsen: n=" << c_graph->n() << " m=" << c_graph->m();
-=======
   DBG << "Initial coarsening: n=" << c_graph->n() << " m=" << c_graph->m();
->>>>>>> 8c18d2c7
   if (timings) {
     timings->coarsening_misc_ms += timer.elapsed();
   }
@@ -241,11 +214,7 @@
 }
 
 PartitionedCSRGraph InitialMultilevelBipartitioner::uncoarsen(PartitionedCSRGraph p_graph) {
-<<<<<<< HEAD
-  // DBG << "Uncoarsen: n=" << p_graph.n() << " m=" << p_graph.m();
-=======
   DBG << "Initial uncoarsening: n=" << p_graph.n() << " m=" << p_graph.m();
->>>>>>> 8c18d2c7
 
   while (!_coarsener->empty()) {
     p_graph = _coarsener->uncoarsen(std::move(p_graph));
