/*******************************************************************************
 * @file:   initial_coarsener.cc
 * @author: Daniel Seemaier
 * @date:   21.09.2021
 * @brief:  Sequential coarsener based on label propagation with leader
 * locking.
 ******************************************************************************/
#include "kaminpar-shm/initial_partitioning/initial_coarsener.h"

#include "kaminpar-common/assertion_levels.h"
#include "kaminpar-common/logger.h"
#include "kaminpar-common/timer.h"

namespace kaminpar::shm::ip {
InitialCoarsener::InitialCoarsener(
    const Graph *graph, const InitialCoarseningContext &c_ctx, MemoryContext &&m_ctx
)
    : _input_graph(graph),
      _current_graph(graph),
      _hierarchy(graph),
      _c_ctx(c_ctx),
      _clustering(std::move(m_ctx.clustering)),
      _rating_map(std::move(m_ctx.rating_map)),
      _cluster_sizes(std::move(m_ctx.cluster_sizes)),
      _leader_node_mapping(std::move(m_ctx.leader_node_mapping)),
      _edge_weight_collector(std::move(m_ctx.edge_weight_collector)),
      _cluster_nodes(std::move(m_ctx.cluster_nodes)) {
  if (_clustering.size() < _input_graph->n() + 1) {
    _clustering.resize(_input_graph->n() + 1);
  }
  if (_rating_map.capacity() < _input_graph->n()) {
    _rating_map.resize(_input_graph->n());
  }
  if (_cluster_sizes.size() < _input_graph->n()) {
    _cluster_sizes.resize(_input_graph->n());
  }
  if (_leader_node_mapping.size() < _input_graph->n()) {
    _leader_node_mapping.resize(_input_graph->n());
  }
  if (_edge_weight_collector.capacity() < _input_graph->n()) {
    _edge_weight_collector.resize(_input_graph->n());
  } // c_n
  if (_cluster_nodes.size() < _input_graph->n()) {
    _cluster_nodes.resize(_input_graph->n());
  }
}

InitialCoarsener::InitialCoarsener(const Graph *graph, const InitialCoarseningContext &c_ctx)
    : InitialCoarsener(graph, c_ctx, MemoryContext{}) {}

const Graph *
InitialCoarsener::coarsen(const std::function<NodeWeight(NodeID)> &cb_max_cluster_weight) {
  const NodeWeight max_cluster_weight = cb_max_cluster_weight(_current_graph->n());
  if (!_precomputed_clustering) {
    perform_label_propagation(max_cluster_weight);
  }

  const NodeID c_n = _current_graph->n() - _current_num_moves;
  const bool converged = (1.0 - 1.0 * c_n / _current_graph->n()) <= _c_ctx.convergence_threshold;

  if (!converged) {
    _interleaved_max_cluster_weight = cb_max_cluster_weight(c_n);
    auto [c_graph, c_mapping] = contract_current_clustering();
    _hierarchy.take_coarse_graph(std::move(c_graph), std::move(c_mapping));
    _current_graph = &_hierarchy.coarsest_graph();
  }

  return _current_graph;
}

PartitionedGraph InitialCoarsener::uncoarsen(PartitionedGraph &&c_p_graph) {
  PartitionedGraph p_graph = _hierarchy.pop_and_project(std::move(c_p_graph));
  _current_graph = &_hierarchy.coarsest_graph();
  return p_graph;
}

InitialCoarsener::MemoryContext InitialCoarsener::free() {
  return {
      .clustering = std::move(_clustering),
      .cluster_sizes = std::move(_cluster_sizes),
      .leader_node_mapping = std::move(_leader_node_mapping),
      .rating_map = std::move(_rating_map),
      .edge_weight_collector = std::move(_edge_weight_collector),
      .cluster_nodes = std::move(_cluster_nodes),
  };
}

NodeID InitialCoarsener::pick_cluster(
    const NodeID u, const NodeWeight u_weight, const NodeWeight max_cluster_weight
) {
  KASSERT(_rating_map.empty());
  _current_graph->neighbors(u, [&](const EdgeID e, const NodeID v) {
    _rating_map[_clustering[v].leader] += _current_graph->edge_weight(e);
  });

  return pick_cluster_from_rating_map(u, u_weight, max_cluster_weight);
}

NodeID InitialCoarsener::pick_cluster_from_rating_map(
    NodeID u, NodeWeight u_weight, NodeWeight max_cluster_weight
) {
  NodeID best_cluster = u;
  EdgeWeight best_cluster_gain = 0;

  for (const NodeID cluster : _rating_map.used_entry_ids()) {
    const EdgeWeight gain = _rating_map[cluster];
    _rating_map[cluster] = 0;

    const NodeWeight weight = _clustering[cluster].weight;

    if ((gain > best_cluster_gain || (gain == best_cluster_gain && _rand.random_bool())) &&
        (weight + u_weight <= max_cluster_weight)) {
      best_cluster = cluster;
      best_cluster_gain = gain;
    }
  }
  _rating_map.used_entry_ids().clear();

  return best_cluster;
}

void InitialCoarsener::perform_label_propagation(const NodeWeight max_cluster_weight) {
  reset_current_clustering();

  const auto max_bucket = math::floor_log2(_c_ctx.large_degree_threshold);
  for (std::size_t bucket = 0;
       bucket < std::min<std::size_t>(max_bucket, _current_graph->number_of_buckets());
       ++bucket) {
    const NodeID bucket_size = static_cast<NodeID>(_current_graph->bucket_size(bucket));
    if (bucket_size == 0) {
      continue;
    }

    const NodeID first_node = _current_graph->first_node_in_bucket(bucket);
    const auto num_chunks = bucket_size / kChunkSize;

    std::vector<std::size_t> chunks(num_chunks);
    std::iota(chunks.begin(), chunks.end(), 0);
    std::transform(chunks.begin(), chunks.end(), chunks.begin(), [first_node](const std::size_t i) {
      return first_node + i * kChunkSize;
    });
    Random::instance().shuffle(chunks);

    for (const NodeID chunk_offset : chunks) {
      const auto &permutation{_random_permutations.get()};
      for (const NodeID local_u : permutation) {
        handle_node(chunk_offset + local_u, max_cluster_weight);
      }
    }

    const NodeID last_chunk_size{bucket_size % kChunkSize};
    const NodeID last_start{first_node + bucket_size - last_chunk_size};
    for (NodeID local_u = 0; local_u < last_chunk_size; ++local_u) {
      handle_node(last_start + local_u, max_cluster_weight);
    }
  }

  _precomputed_clustering = true;
}

void InitialCoarsener::handle_node(const NodeID u, const NodeWeight max_cluster_weight) {
  if (!_clustering[u].locked) {
    const NodeWeight u_weight{_current_graph->node_weight(u)};
    const NodeID best_cluster{pick_cluster(u, u_weight, max_cluster_weight)};

    if (best_cluster != u) {
      _clustering[u].leader = best_cluster;
      _clustering[best_cluster].locked = true;
      _clustering[best_cluster].weight += u_weight;
      ++_current_num_moves;
    }
  }
}

InitialCoarsener::ContractionResult InitialCoarsener::contract_current_clustering() {
  StaticArray<EdgeID> c_nodes{};
  StaticArray<NodeID> c_edges{};
  StaticArray<NodeWeight> c_node_weights{};
  StaticArray<EdgeWeight> c_edge_weights{};
  std::vector<NodeID> node_mapping{};

  const NodeID n = _current_graph->n();
  NodeID c_n = n - _current_num_moves;

  node_mapping.resize(_current_graph->n());
  c_nodes.resize(c_n + 1);
  c_node_weights.resize(c_n);
  c_edges.resize(_current_graph->m(), StaticArray<NodeID>::no_init{});            // overestimate
  c_edge_weights.resize(_current_graph->m(), StaticArray<EdgeWeight>::no_init{}); // overestimate

  std::fill(_cluster_sizes.begin(), _cluster_sizes.end(), 0);
  std::fill(_leader_node_mapping.begin(), _leader_node_mapping.end(), 0);
  // _clustering does not need to be cleared

  KASSERT(_current_graph->n() <= _cluster_sizes.size());
  KASSERT(_current_graph->n() <= _leader_node_mapping.size());
  KASSERT(_current_graph->n() <= _cluster_nodes.size());

  {
    NodeID current_node = 0;

    // - build node_mapping[u] = node id of u in the coarse graph
    // - build c_node_weights[c_u] = node weight array of the coarse graph
    // - build _cluster_sizes[c_u] = number of nodes that get contracted to form
    // coarse node c_u
    // - find number of coarse nodes c_n
    for (const NodeID u : _current_graph->nodes()) {
      const NodeID leader{_clustering[u].leader};
      if (_leader_node_mapping[leader] == 0) {
        c_node_weights[current_node] = _clustering[leader].weight; // index c_u
        _leader_node_mapping[leader] = ++current_node;             // 1-based
      }

      const NodeID cluster{_leader_node_mapping[leader] - 1}; // leader_node_mapping is 1-based
      node_mapping[u] = cluster;
      ++_cluster_sizes[cluster];
    }

    // turn _cluster_sizes into a "first node of"-array: next, we place all
    // nodes corresponding to coarse node 0 in
    // _cluster_nodes[_cluster_sizes[0]].._cluster_nodes[_cluster_sizes[1] - 1],
    // all nodes corresponding to coarse node 1 in
    // _cluster_nodes[_cluster_sizes[1]].._cluster_nodes[_cluster_sizes[2] - 1]
    // and so on
    NodeID counter = 0;
    for (NodeID &_cluster_size : _cluster_sizes) {
      counter += std::exchange(_cluster_size, counter);
    }

    // build the _cluster_nodes[] array as described above
    for (const NodeID u : _current_graph->nodes()) {
      _cluster_nodes[_cluster_sizes[node_mapping[u]]++] = u;
    }

    // initialize clustering data structures for computing a clustering of the
    // coarse graph (interleaved clustering computation)
    reset_current_clustering(c_n, c_node_weights);
  }

  // Here, we have the following arrays, with n -- number of nodes in current
  // graph, c_n -- number of nodes in coarse
  //   graph:
  //
  // _cluster_nodes[0..n]: first all nodes in cluster 0, then all nodes in
  // cluster 1, ...
  //
  // node_mapping[0..n]: coarse node id of node 0, node 1, node 2, ...
  //
  // _cluster_sizes[0..c_n]: first node in the *following* cluster, i.e.,
  //   _cluster_nodes[_cluster_sizes[0]] = first node in cluster 1
  //   Hence, the size of cluster 0 is `_cluster_sizes[0]`, the size of cluster
  //   1 is
  //   `_cluster_sizes[1] - _cluster_sizes[0]` and so on

  {
    // note: c_node_weights is already set
    NodeID c_u = 0;
    NodeID c_m = 0;
    c_nodes[0] = 0;

    for (std::size_t i = 0; i < n; ++i) { // n might be smaller than _cluster_nodes[]
      const NodeID u = _cluster_nodes[i];

      // node mapping points to the next coarse graph, hence we've seen all
      // nodes in the last cluster we now add it to the coarse graph
      if (node_mapping[u] != c_u) {
        KASSERT(node_mapping[u] == c_u + 1, V(u) << V(node_mapping[u]) << V(c_u));

        interleaved_handle_node(c_u, c_node_weights[c_u]);
        for (const auto c_v : _edge_weight_collector.used_entry_ids()) {
          const EdgeWeight weight = _edge_weight_collector.get(c_v);
          c_edges[c_m] = c_v;
          c_edge_weights[c_m] = weight;
          ++c_m;
        }
        _edge_weight_collector.clear();
        c_nodes[++c_u] = c_m;
      }

      _current_graph->neighbors(u, [&](const EdgeID e, const NodeID v) {
        const NodeID c_v = node_mapping[v];
        if (c_u != c_v) {
          const EdgeWeight weight{_current_graph->edge_weight(e)};
          _edge_weight_collector[c_v] += weight;
          interleaved_visit_neighbor(c_u, c_v, weight);
        }
      });
    }

    // finish last cluster ...
    interleaved_handle_node(c_u, c_node_weights[c_u]);
    for (const auto c_v : _edge_weight_collector.used_entry_ids()) {
      const EdgeWeight weight{_edge_weight_collector.get(c_v)};
      c_edges[c_m] = c_v;
      c_edge_weights[c_m] = weight;
      ++c_m;
    }
    c_nodes[++c_u] = c_m;
    _edge_weight_collector.clear();

    KASSERT(c_u == c_n);
    c_edges.restrict(c_m);
    c_edge_weights.restrict(c_m);
  }

<<<<<<< HEAD
  Graph coarse_graph(std::make_unique<CSRGraph>(
      tag::seq,
=======
  Graph coarse_graph(
      Graph::seq{},
>>>>>>> 61f8e030
      std::move(c_nodes),
      std::move(c_edges),
      std::move(c_node_weights),
      std::move(c_edge_weights)
  ));

  return {std::move(coarse_graph), std::move(node_mapping)};
}
} // namespace kaminpar::shm::ip<|MERGE_RESOLUTION|>--- conflicted
+++ resolved
@@ -303,13 +303,8 @@
     c_edge_weights.restrict(c_m);
   }
 
-<<<<<<< HEAD
   Graph coarse_graph(std::make_unique<CSRGraph>(
-      tag::seq,
-=======
-  Graph coarse_graph(
-      Graph::seq{},
->>>>>>> 61f8e030
+      CSRGraph::seq{},
       std::move(c_nodes),
       std::move(c_edges),
       std::move(c_node_weights),
