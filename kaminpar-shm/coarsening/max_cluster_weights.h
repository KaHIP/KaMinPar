/*******************************************************************************
 * Utility functions to compute the maximum allowed cluster weight during
 * coarsening.
 *
 * @file:   max_cluster_weights.h
 * @author: Daniel Seemaier
 * @date:   13.03.2023
 ******************************************************************************/
#pragma once

#include <cstdint>

#include "kaminpar-shm/kaminpar.h"

namespace kaminpar::shm {

template <typename NodeWeight, typename PartitionContext>
NodeWeight compute_max_cluster_weight(
    const CoarseningContext &c_ctx,
    const PartitionContext &p_ctx,
    const std::uint64_t n,
    const std::int64_t total_node_weight
) {
  double max_cluster_weight = 0.0;

  switch (c_ctx.clustering.cluster_weight_limit) {
  case ClusterWeightLimit::EPSILON_BLOCK_WEIGHT:
    max_cluster_weight = (p_ctx.infer_epsilon(total_node_weight) * total_node_weight) /
                         std::clamp<BlockID>(n / c_ctx.contraction_limit, 2, p_ctx.k);
    break;

  case ClusterWeightLimit::BLOCK_WEIGHT:
<<<<<<< HEAD
    max_cluster_weight = (1.0 + p_ctx.epsilon()) * total_node_weight / p_ctx.k;
=======
    max_cluster_weight = (1.0 + p_ctx.inferred_epsilon()) * total_node_weight / p_ctx.k;
>>>>>>> 8c18d2c7
    break;

  case ClusterWeightLimit::ONE:
    max_cluster_weight = 1.0;
    break;

  case ClusterWeightLimit::ZERO:
    max_cluster_weight = 0.0;
    break;
  }

  return static_cast<NodeWeight>(max_cluster_weight * c_ctx.clustering.cluster_weight_multiplier);
}

template <typename NodeWeight, typename CoarseningContext, typename PartitionContext>
NodeWeight compute_max_cluster_weight(
    const CoarseningContext &c_ctx,
    const PartitionContext &p_ctx,
    const std::uint64_t n,
    const std::int64_t total_node_weight
) {
  double max_cluster_weight = 0.0;

  switch (c_ctx.cluster_weight_limit) {
  case ClusterWeightLimit::EPSILON_BLOCK_WEIGHT:
    max_cluster_weight = (p_ctx.inferred_epsilon() * total_node_weight) /
                         std::clamp<BlockID>(n / c_ctx.contraction_limit, 2, p_ctx.k);
    break;

  case ClusterWeightLimit::BLOCK_WEIGHT:
<<<<<<< HEAD
    max_cluster_weight = (1.0 + p_ctx.inferred_epsilon()) * total_node_weight / p_ctx.k;
=======
    if constexpr (requires { p_ctx.inferred_epsilon(); }) {
      max_cluster_weight = (1.0 + p_ctx.inferred_epsilon()) * total_node_weight / p_ctx.k;
    } else {
      max_cluster_weight = (1.0 + p_ctx.epsilon) * total_node_weight / p_ctx.k;
    }
>>>>>>> 8c18d2c7
    break;

  case ClusterWeightLimit::ONE:
    max_cluster_weight = 1.0;
    break;

  case ClusterWeightLimit::ZERO:
    max_cluster_weight = 0.0;
    break;
  }

  return static_cast<NodeWeight>(max_cluster_weight * c_ctx.cluster_weight_multiplier);
}

} // namespace kaminpar::shm<|MERGE_RESOLUTION|>--- conflicted
+++ resolved
@@ -30,11 +30,7 @@
     break;
 
   case ClusterWeightLimit::BLOCK_WEIGHT:
-<<<<<<< HEAD
-    max_cluster_weight = (1.0 + p_ctx.epsilon()) * total_node_weight / p_ctx.k;
-=======
     max_cluster_weight = (1.0 + p_ctx.inferred_epsilon()) * total_node_weight / p_ctx.k;
->>>>>>> 8c18d2c7
     break;
 
   case ClusterWeightLimit::ONE:
@@ -65,15 +61,11 @@
     break;
 
   case ClusterWeightLimit::BLOCK_WEIGHT:
-<<<<<<< HEAD
-    max_cluster_weight = (1.0 + p_ctx.inferred_epsilon()) * total_node_weight / p_ctx.k;
-=======
     if constexpr (requires { p_ctx.inferred_epsilon(); }) {
       max_cluster_weight = (1.0 + p_ctx.inferred_epsilon()) * total_node_weight / p_ctx.k;
     } else {
       max_cluster_weight = (1.0 + p_ctx.epsilon) * total_node_weight / p_ctx.k;
     }
->>>>>>> 8c18d2c7
     break;
 
   case ClusterWeightLimit::ONE:
