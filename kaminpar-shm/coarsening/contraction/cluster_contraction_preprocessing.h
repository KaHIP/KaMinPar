/*******************************************************************************
 * Common preprocessing utilities for cluster contraction implementations.
 *
 * @file:   cluster_contraction_preprocessing.h
 * @author: Daniel Seemaier
 * @author: Daniel Salwasser
 * @date:   21.09.2021
 ******************************************************************************/
#pragma once

#include "kaminpar-shm/coarsening/contraction/cluster_contraction.h"
#include "kaminpar-shm/datastructures/graph.h"
#include "kaminpar-shm/kaminpar.h"

#include "kaminpar-common/datastructures/static_array.h"

namespace kaminpar::shm::contraction {

class CoarseGraphImpl : public CoarseGraph {
public:
  CoarseGraphImpl(Graph graph, StaticArray<NodeID> mapping)
      : _graph(std::move(graph)),
        _mapping(std::move(mapping)) {}

  [[nodiscard]] const Graph &get() const final {
    return _graph;
  }

  Graph &get() final {
    return _graph;
  }

<<<<<<< HEAD
  StaticArray<NodeID> &get_mapping() {
    return _mapping;
  }

  void project(const StaticArray<BlockID> &array, StaticArray<BlockID> &onto) final {
    tbb::parallel_for<std::size_t>(0, onto.size(), [&](const std::size_t i) {
      onto[i] = array[_mapping[i]];
=======
  void project_up(const std::span<const BlockID> coarse, const std::span<BlockID> fine) final {
    tbb::parallel_for<std::size_t>(0, fine.size(), [&](const std::size_t i) {
      fine[i] = coarse[_mapping[i]];
    });
  }

  void project_down(std::span<const BlockID> fine, const std::span<BlockID> coarse) final {
    tbb::parallel_for<std::size_t>(0, fine.size(), [&](const std::size_t i) {
      __atomic_store_n(&coarse[_mapping[i]], fine[i], __ATOMIC_RELAXED);
>>>>>>> dce37476
    });
  }

private:
  Graph _graph;
  StaticArray<NodeID> _mapping;
};

void fill_leader_mapping(
    const Graph &graph, const StaticArray<NodeID> &clustering, StaticArray<NodeID> &leader_mapping
);

StaticArray<NodeID> compute_mapping(
    const Graph &graph, StaticArray<NodeID> clustering, const StaticArray<NodeID> &leader_mapping
);

std::pair<NodeID, StaticArray<NodeID>>
compute_mapping(const Graph &graph, StaticArray<NodeID> clustering, MemoryContext &m_ctx);

void fill_cluster_buckets(
    const NodeID c_n,
    const Graph &graph,
    const StaticArray<NodeID> &mapping,
    StaticArray<NodeID> &buckets_index,
    StaticArray<NodeID> &buckets
);

} // namespace kaminpar::shm::contraction<|MERGE_RESOLUTION|>--- conflicted
+++ resolved
@@ -30,15 +30,10 @@
     return _graph;
   }
 
-<<<<<<< HEAD
   StaticArray<NodeID> &get_mapping() {
     return _mapping;
   }
 
-  void project(const StaticArray<BlockID> &array, StaticArray<BlockID> &onto) final {
-    tbb::parallel_for<std::size_t>(0, onto.size(), [&](const std::size_t i) {
-      onto[i] = array[_mapping[i]];
-=======
   void project_up(const std::span<const BlockID> coarse, const std::span<BlockID> fine) final {
     tbb::parallel_for<std::size_t>(0, fine.size(), [&](const std::size_t i) {
       fine[i] = coarse[_mapping[i]];
@@ -48,7 +43,6 @@
   void project_down(std::span<const BlockID> fine, const std::span<BlockID> coarse) final {
     tbb::parallel_for<std::size_t>(0, fine.size(), [&](const std::size_t i) {
       __atomic_store_n(&coarse[_mapping[i]], fine[i], __ATOMIC_RELAXED);
->>>>>>> dce37476
     });
   }
 
