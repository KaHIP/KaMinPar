#pragma once

#include <functional>

#include <oneapi/tbb/concurrent_vector.h>
#include <oneapi/tbb/enumerable_thread_specific.h>
#include <oneapi/tbb/parallel_sort.h>

#include "kaminpar-shm/datastructures/csr_graph.h"
#include "kaminpar-shm/kaminpar.h"

#include "kaminpar-common/datastructures/static_array.h"
#include "kaminpar-common/heap_profiler.h"
#include "kaminpar-common/inline.h"
#include "kaminpar-common/parallel/algorithm.h"
#include "kaminpar-common/parallel/loops.h"
#include "kaminpar-common/random.h"
#include "kaminpar-common/timer.h"

namespace kaminpar::shm::sparsification::utils {

StaticArray<EdgeID> sort_by_traget(const CSRGraph &g);

void for_edges_with_endpoints(
    const CSRGraph &g, std::function<void(EdgeID, NodeID, NodeID)> function
);
void for_upward_edges(const CSRGraph &g, std::function<void(EdgeID)>);
void for_downward_edges(const CSRGraph &g, std::function<void(EdgeID)>);

template <typename Lambda>
inline void parallel_for_edges_with_endpoints(const CSRGraph &g, Lambda function) {
  g.pfor_nodes([&](NodeID u) {
<<<<<<< HEAD
    // TODO: make parallel again
    g.neighbors(u, [&](EdgeID e, NodeID v, EdgeWeight) { function(e, u, v); });
=======
    g.neighbors(u, [&](EdgeID e, NodeID v, EdgeWeight e_weight) { function(e, u, v); });
>>>>>>> 99c62314
  });
}
template <typename Lambda>
inline void parallel_for_upward_edges(const CSRGraph &g, Lambda function) {
  parallel_for_edges_with_endpoints(g, [&](EdgeID e, NodeID u, NodeID v) {
    if (u < v)
      function(e);
  });
}
template <typename Lambda>
inline void parallel_for_downward_edges(const CSRGraph &g, Lambda function) {
  p_for_edges_with_endpoints(g, [&](EdgeID e, NodeID u, NodeID v) {
    if (u > v)
      function(e);
  });
}

template <typename T, typename Iterator>
T sortselect_k_smallest(size_t k, Iterator begin, Iterator end) {
  size_t size = std::distance(begin, end);
  std::vector<T> sorted(size);
  for (size_t i = 0; i < size; i++) {
    sorted[i] = begin[i];
  }
  std::sort(sorted.begin(), sorted.end());
  return sorted[k - 1];
}

template <typename T> struct K_SmallestInfo {
  T value;
  size_t number_of_elements_smaller;
  size_t number_of_elements_equal;
};
template <typename T, typename Iterator>
<<<<<<< HEAD
K_SmallestInfo<T> quickselect_k_smallest(size_t k, Iterator begin, Iterator end);
=======
K_SmallestInfo<T> quickselect_k_smallest(
    size_t k, Iterator begin, Iterator end, size_t number_of_smaller_elements_outside_partition = 0
);
>>>>>>> 99c62314

template <typename T, typename Iterator> T median(Iterator begin, Iterator end) {
  size_t size = std::distance(begin, end);
  std::vector<T> sorted(size);
  for (std::size_t i = 0; i != size; i++) {
    sorted[i] = begin[i];
  }
  std::sort(sorted.begin(), sorted.end());
  if (size % 2 == 1) { // odd size
    return sorted[size / 2];
  } else {
    return (sorted[size / 2 - 1] + sorted[size / 2]) / 2;
  }
}

template <typename T, typename Iterator> T median_of_medians(Iterator begin, Iterator end) {
  const std::size_t size = std::distance(begin, end);
  if (size <= 10) {
    return median<T, Iterator>(begin, end);
  }

  const std::size_t number_of_sections = (size + 4) / 5;
  StaticArray<T> medians(number_of_sections);
  tbb::parallel_for(0ul, number_of_sections, [&](auto i) {
    medians[i] = median<T, Iterator>(begin + 5 * i, begin + std::min(5 * (i + 1), size));
  });

<<<<<<< HEAD
  return quickselect_k_smallest<T>((number_of_sections + 1) / 2, medians.begin(), medians.end())
=======
  return quickselect_k_smallest<T, typename StaticArray<T>::iterator>(
             (number_of_sections + 1) / 2, medians.begin(), medians.end()
  )
>>>>>>> 99c62314
      .value;
}

constexpr static std::size_t QUICKSELECT_BASE_CASE_SIZE = 20;

template <typename T, typename Iterator>
<<<<<<< HEAD
KAMINPAR_INLINE K_SmallestInfo<T>
quickselect_k_smallest_base(const std::size_t k, Iterator begin, Iterator end) {
  const T k_smallest = sortselect_k_smallest<T>(k, begin, end);

  std::size_t number_equal = 0;
  std::size_t number_less = 0;
  for (auto x = begin; x != end; x++) {
    if (*x == k_smallest)
      number_equal++;
    else if (*x < k_smallest) {
      number_less++;
    }
  }

  return {k_smallest, number_less, number_equal};
}

template <typename T, typename Iterator>
K_SmallestInfo<T> quickselect_k_smallest_iter(std::size_t k, Iterator begin, Iterator end) {
  SCOPED_HEAP_PROFILER("Quickselect");

  constexpr static bool kUseBuffers = true;
  constexpr static bool kUseTrivialPivot = true;

  const std::size_t initial_size = std::distance(begin, end);

  bool aux_zeroed = true;
  RECORD("remap") StaticArray<EdgeID> remap;

  if constexpr (!kUseBuffers) {
    remap.resize(initial_size);
  }

  tbb::enumerable_thread_specific<std::size_t> thread_specific_number_equal;
  tbb::enumerable_thread_specific<std::size_t> thread_specific_number_less;
  tbb::enumerable_thread_specific<std::vector<T>> thread_specific_buffers;

  RECORD("current_elements") StaticArray<T> current_elements;
  RECORD("next_elements") StaticArray<T> next_elements;

  for (std::size_t size = initial_size; size > QUICKSELECT_BASE_CASE_SIZE;
       size = std::distance(begin, end)) {
    if (aux_zeroed) [[unlikely]] {
      aux_zeroed = false;
=======
K_SmallestInfo<T> quickselect_k_smallest(
    size_t k, Iterator begin, Iterator end, size_t number_of_smaller_elements_outside_partition
) {
  size_t size = std::distance(begin, end);
  if (size <= 20) {
    T k_smallest = sortselect_k_smallest<T, Iterator>(k, begin, end);
    size_t number_equal = 0;
    size_t number_less = 0;
    for (auto x = begin; x != end; x++) {
      if (*x == k_smallest)
        number_equal++;
      else if (*x < k_smallest) {
        number_less++;
      }
    }
    return {k_smallest, number_less + number_of_smaller_elements_outside_partition, number_equal};
  }
  T pivot = median_of_medians<T, Iterator>(begin, end);

  StaticArray<size_t> less(size);
  StaticArray<size_t> greater(size);
  tbb::enumerable_thread_specific<size_t> thread_specific_number_equal;
  tbb::enumerable_thread_specific<size_t> thread_specific_number_less;
  tbb::parallel_for(0ul, size, [&](size_t i) {
    if (begin[i] < pivot) {
      less[i] = 1;
      thread_specific_number_less.local()++;
    } else if (begin[i] > pivot) {
      greater[i] = 1;
>>>>>>> 99c62314
    } else {
      if constexpr (!kUseBuffers) {
        tbb::parallel_for<std::size_t>(0, size, [&](const std::size_t i) { remap[i] = 0; });
      }

      thread_specific_number_equal.clear();
      thread_specific_number_less.clear();
    }

    const T pivot = kUseTrivialPivot ? *begin : median_of_medians<T>(begin, end);

    tbb::parallel_for(tbb::blocked_range<std::size_t>(0, size), [&](const auto &r) {
      std::size_t &less_counter = thread_specific_number_less.local();
      std::size_t &equal_counter = thread_specific_number_equal.local();

      for (std::size_t i = r.begin(); i != r.end(); ++i) {
        if (begin[i] < pivot) {
          ++less_counter;
        } else if (begin[i] == pivot) {
          ++equal_counter;
        }
      }
    });

    const std::size_t number_equal = thread_specific_number_equal.combine(std::plus{});
    const std::size_t number_less = thread_specific_number_less.combine(std::plus{});

    if constexpr (kUseBuffers) {
      for (auto &buffer : thread_specific_buffers) {
        buffer.clear();
      }
    }

    if (k <= number_less) {
      if constexpr (kUseBuffers) {
        parallel::deterministic_for<std::size_t>(
            0,
            size,
            [&](const std::size_t from, const std::size_t to, int) {
              auto &buffer = thread_specific_buffers.local();

              for (std::size_t i = from; i < to; ++i) {
                if (begin[i] < pivot) {
                  buffer.push_back(begin[i]);
                }
              }
            }
        );
      } else {
        tbb::parallel_for(tbb::blocked_range<std::size_t>(0, size), [&](const auto &r) {
          for (std::size_t i = r.begin(); i != r.end(); ++i) {
            if (begin[i] < pivot) {
              remap[i] = 1;
            }
          }
        });

        parallel::prefix_sum(remap.begin(), remap.begin() + size, remap.begin());
        KASSERT(remap[size - 1] == number_less, "prefix sum does not work", assert::always);
      }

      if (next_elements.size() < number_less) {
        next_elements.resize(number_less, static_array::noinit);
      }

      if constexpr (kUseBuffers) {
        std::size_t start = 0;
        for (const auto &buffer : thread_specific_buffers) {
          tbb::parallel_for<std::size_t>(0, buffer.size(), [&](const std::size_t i) {
            next_elements[start + i] = buffer[i];
          });
          start += buffer.size();
        }
      } else {
        tbb::parallel_for<std::size_t>(0, size, [&](const std::size_t i) {
          if (begin[i] < pivot) {
            next_elements[remap[i] - 1] = begin[i];
          }
        });
      }

      std::swap(next_elements, current_elements);

      begin = current_elements.begin();
      end = current_elements.begin() + number_less;
    } else if (k > number_less + number_equal) {
      if constexpr (kUseBuffers) {
        parallel::deterministic_for<std::size_t>(
            0,
            size,
            [&](const std::size_t from, const std::size_t to, int) {
              auto &buffer = thread_specific_buffers.local();

              for (std::size_t i = from; i < to; ++i) {
                if (begin[i] > pivot) {
                  buffer.push_back(begin[i]);
                }
              }
            }
        );
      } else {
        tbb::parallel_for(tbb::blocked_range<std::size_t>(0, size), [&](const auto &r) {
          for (std::size_t i = r.begin(); i != r.end(); ++i) {
            if (begin[i] > pivot) {
              remap[i] = 1;
            }
          }
        });

        parallel::prefix_sum(remap.begin(), remap.begin() + size, remap.begin());
        KASSERT(
            remap[size - 1] == size - number_equal - number_less,
            "prefix sum does not work",
            assert::always
        );
      }

      const std::size_t number_greater = size - number_less - number_equal;
      if (next_elements.size() < number_greater) {
        next_elements.resize(number_greater, static_array::noinit);
      }

      if constexpr (kUseBuffers) {
        std::size_t start = 0;
        for (const auto &buffer : thread_specific_buffers) {
          tbb::parallel_for<std::size_t>(0, buffer.size(), [&](const std::size_t i) {
            next_elements[start + i] = buffer[i];
          });
          start += buffer.size();
        }
      } else {
        tbb::parallel_for<std::size_t>(0, size, [&](const std::size_t i) {
          if (begin[i] > pivot) {
            next_elements[remap[i] - 1] = begin[i];
          }
        });
      }

      std::swap(next_elements, current_elements);

      k -= number_equal + number_less;
      begin = current_elements.begin();
      end = current_elements.begin() + number_greater;
    } else {
      return {pivot, number_less, number_equal};
    }
  }

  return quickselect_k_smallest_base<T>(k, begin, end);
}

template <typename T, typename Iterator>
K_SmallestInfo<T> quickselect_k_smallest_rec(const std::size_t k, Iterator begin, Iterator end) {
  const std::size_t size = std::distance(begin, end);
  if (size <= QUICKSELECT_BASE_CASE_SIZE) {
    return quickselect_k_smallest_base<T>(k, begin, end);
  }

  StaticArray<std::size_t> less(size);
  StaticArray<std::size_t> greater(size);

  const T pivot = median_of_medians<T>(begin, end);

  tbb::enumerable_thread_specific<std::size_t> thread_specific_number_equal;
  tbb::enumerable_thread_specific<std::size_t> thread_specific_number_less;

  tbb::parallel_for(tbb::blocked_range<std::size_t>(0, size), [&](const auto &r) {
    std::size_t &less_counter = thread_specific_number_less.local();
    std::size_t &equal_counter = thread_specific_number_equal.local();

    for (std::size_t i = r.begin(); i != r.end(); ++i) {
      if (begin[i] < pivot) {
        less[i] = 1;
        ++less_counter;
      } else if (begin[i] > pivot) {
        greater[i] = 1;
      } else {
        ++equal_counter;
      }
    }
  });

  const std::size_t number_equal = thread_specific_number_equal.combine(std::plus{});
  const std::size_t number_less = thread_specific_number_less.combine(std::plus{});

  if (k <= number_less) {
<<<<<<< HEAD
    parallel::prefix_sum(less.begin(), less.begin() + size, less.begin());
=======
    parallel::prefix_sum(less.begin(), less.end(), less.begin());
>>>>>>> 99c62314
    KASSERT(less[size - 1] == number_less, "prefix sum does not work", assert::always);

    StaticArray<T> elements_less(number_less);
    tbb::parallel_for<std::size_t>(0, size, [&](const std::size_t i) {
      if (begin[i] < pivot) {
        elements_less[less[i] - 1] = begin[i];
      }
    });

<<<<<<< HEAD
    return quickselect_k_smallest_rec<T>(k, elements_less.begin(), elements_less.end());
  } else if (k > number_less + number_equal) {
    parallel::prefix_sum(greater.begin(), greater.begin() + size, greater.begin());
=======
    return quickselect_k_smallest<T>(
        k, elements_less.begin(), elements_less.end(), number_of_smaller_elements_outside_partition
    );
  } else if (k > number_less + number_equal) {
    parallel::prefix_sum(greater.begin(), greater.end(), greater.begin());
>>>>>>> 99c62314
    KASSERT(
        greater[size - 1] == size - number_equal - number_less,
        "prefix sum does not work",
        assert::always
    );

    StaticArray<T> elements_greater(size - number_equal - number_less);
    tbb::parallel_for<std::size_t>(0, size, [&](const std::size_t i) {
      if (begin[i] > pivot) {
        elements_greater[greater[i] - 1] = begin[i];
      }
    });

<<<<<<< HEAD
    return quickselect_k_smallest_rec<T>(
        k - number_equal - number_less, elements_greater.begin(), elements_greater.end()
=======
    return quickselect_k_smallest<T>(
        k - number_equal - number_less,
        elements_greater.begin(),
        elements_greater.end(),
        number_of_smaller_elements_outside_partition + number_less + number_equal
>>>>>>> 99c62314
    );
  } else {
    return {pivot, number_less + number_of_smaller_elements_outside_partition, number_equal};
  }
}

template <typename T, typename Iterator>
K_SmallestInfo<T> quickselect_k_smallest(const std::size_t k, Iterator begin, Iterator end) {
  const std::size_t size = std::distance(begin, end);
  if (size <= QUICKSELECT_BASE_CASE_SIZE) {
    return quickselect_k_smallest_base<T>(k, begin, end);
  }

  // return quickselect_k_smallest_rec<T>(k, begin, end);
  return quickselect_k_smallest_iter<T>(k, begin, end);
}

} // namespace kaminpar::shm::sparsification::utils<|MERGE_RESOLUTION|>--- conflicted
+++ resolved
@@ -30,12 +30,7 @@
 template <typename Lambda>
 inline void parallel_for_edges_with_endpoints(const CSRGraph &g, Lambda function) {
   g.pfor_nodes([&](NodeID u) {
-<<<<<<< HEAD
-    // TODO: make parallel again
     g.neighbors(u, [&](EdgeID e, NodeID v, EdgeWeight) { function(e, u, v); });
-=======
-    g.neighbors(u, [&](EdgeID e, NodeID v, EdgeWeight e_weight) { function(e, u, v); });
->>>>>>> 99c62314
   });
 }
 template <typename Lambda>
@@ -66,17 +61,17 @@
 
 template <typename T> struct K_SmallestInfo {
   T value;
-  size_t number_of_elements_smaller;
-  size_t number_of_elements_equal;
+  std::size_t number_of_elements_smaller;
+  std::size_t number_of_elements_equal;
 };
-template <typename T, typename Iterator>
-<<<<<<< HEAD
-K_SmallestInfo<T> quickselect_k_smallest(size_t k, Iterator begin, Iterator end);
-=======
+
+template <typename T, typename Iterator>
 K_SmallestInfo<T> quickselect_k_smallest(
-    size_t k, Iterator begin, Iterator end, size_t number_of_smaller_elements_outside_partition = 0
+    std::size_t k,
+    Iterator begin,
+    Iterator end,
+    std::size_t number_of_smaller_elements_outside_partition = 0
 );
->>>>>>> 99c62314
 
 template <typename T, typename Iterator> T median(Iterator begin, Iterator end) {
   size_t size = std::distance(begin, end);
@@ -104,22 +99,19 @@
     medians[i] = median<T, Iterator>(begin + 5 * i, begin + std::min(5 * (i + 1), size));
   });
 
-<<<<<<< HEAD
   return quickselect_k_smallest<T>((number_of_sections + 1) / 2, medians.begin(), medians.end())
-=======
-  return quickselect_k_smallest<T, typename StaticArray<T>::iterator>(
-             (number_of_sections + 1) / 2, medians.begin(), medians.end()
-  )
->>>>>>> 99c62314
       .value;
 }
 
 constexpr static std::size_t QUICKSELECT_BASE_CASE_SIZE = 20;
 
 template <typename T, typename Iterator>
-<<<<<<< HEAD
-KAMINPAR_INLINE K_SmallestInfo<T>
-quickselect_k_smallest_base(const std::size_t k, Iterator begin, Iterator end) {
+KAMINPAR_INLINE K_SmallestInfo<T> quickselect_k_smallest_base(
+    const std::size_t k,
+    Iterator begin,
+    Iterator end,
+    const std::size_t number_of_elements_outside_partition
+) {
   const T k_smallest = sortselect_k_smallest<T>(k, begin, end);
 
   std::size_t number_equal = 0;
@@ -132,11 +124,13 @@
     }
   }
 
-  return {k_smallest, number_less, number_equal};
-}
-
-template <typename T, typename Iterator>
-K_SmallestInfo<T> quickselect_k_smallest_iter(std::size_t k, Iterator begin, Iterator end) {
+  return {k_smallest, number_less + number_of_elements_outside_partition, number_equal};
+}
+
+template <typename T, typename Iterator>
+K_SmallestInfo<T> quickselect_k_smallest_iter(
+    std::size_t k, Iterator begin, Iterator end, std::size_t number_of_elements_outside_partition
+) {
   SCOPED_HEAP_PROFILER("Quickselect");
 
   constexpr static bool kUseBuffers = true;
@@ -162,37 +156,6 @@
        size = std::distance(begin, end)) {
     if (aux_zeroed) [[unlikely]] {
       aux_zeroed = false;
-=======
-K_SmallestInfo<T> quickselect_k_smallest(
-    size_t k, Iterator begin, Iterator end, size_t number_of_smaller_elements_outside_partition
-) {
-  size_t size = std::distance(begin, end);
-  if (size <= 20) {
-    T k_smallest = sortselect_k_smallest<T, Iterator>(k, begin, end);
-    size_t number_equal = 0;
-    size_t number_less = 0;
-    for (auto x = begin; x != end; x++) {
-      if (*x == k_smallest)
-        number_equal++;
-      else if (*x < k_smallest) {
-        number_less++;
-      }
-    }
-    return {k_smallest, number_less + number_of_smaller_elements_outside_partition, number_equal};
-  }
-  T pivot = median_of_medians<T, Iterator>(begin, end);
-
-  StaticArray<size_t> less(size);
-  StaticArray<size_t> greater(size);
-  tbb::enumerable_thread_specific<size_t> thread_specific_number_equal;
-  tbb::enumerable_thread_specific<size_t> thread_specific_number_less;
-  tbb::parallel_for(0ul, size, [&](size_t i) {
-    if (begin[i] < pivot) {
-      less[i] = 1;
-      thread_specific_number_less.local()++;
-    } else if (begin[i] > pivot) {
-      greater[i] = 1;
->>>>>>> 99c62314
     } else {
       if constexpr (!kUseBuffers) {
         tbb::parallel_for<std::size_t>(0, size, [&](const std::size_t i) { remap[i] = 0; });
@@ -336,112 +299,28 @@
       k -= number_equal + number_less;
       begin = current_elements.begin();
       end = current_elements.begin() + number_greater;
+      number_of_elements_outside_partition += number_less + number_equal;
     } else {
-      return {pivot, number_less, number_equal};
+      return {pivot, number_less + number_of_elements_outside_partition, number_equal};
     }
   }
 
-  return quickselect_k_smallest_base<T>(k, begin, end);
-}
-
-template <typename T, typename Iterator>
-K_SmallestInfo<T> quickselect_k_smallest_rec(const std::size_t k, Iterator begin, Iterator end) {
+  return quickselect_k_smallest_base<T>(k, begin, end, number_of_elements_outside_partition);
+}
+
+template <typename T, typename Iterator>
+K_SmallestInfo<T> quickselect_k_smallest(
+    const std::size_t k,
+    Iterator begin,
+    Iterator end,
+    const std::size_t number_of_elements_outside_partition
+) {
   const std::size_t size = std::distance(begin, end);
   if (size <= QUICKSELECT_BASE_CASE_SIZE) {
-    return quickselect_k_smallest_base<T>(k, begin, end);
-  }
-
-  StaticArray<std::size_t> less(size);
-  StaticArray<std::size_t> greater(size);
-
-  const T pivot = median_of_medians<T>(begin, end);
-
-  tbb::enumerable_thread_specific<std::size_t> thread_specific_number_equal;
-  tbb::enumerable_thread_specific<std::size_t> thread_specific_number_less;
-
-  tbb::parallel_for(tbb::blocked_range<std::size_t>(0, size), [&](const auto &r) {
-    std::size_t &less_counter = thread_specific_number_less.local();
-    std::size_t &equal_counter = thread_specific_number_equal.local();
-
-    for (std::size_t i = r.begin(); i != r.end(); ++i) {
-      if (begin[i] < pivot) {
-        less[i] = 1;
-        ++less_counter;
-      } else if (begin[i] > pivot) {
-        greater[i] = 1;
-      } else {
-        ++equal_counter;
-      }
-    }
-  });
-
-  const std::size_t number_equal = thread_specific_number_equal.combine(std::plus{});
-  const std::size_t number_less = thread_specific_number_less.combine(std::plus{});
-
-  if (k <= number_less) {
-<<<<<<< HEAD
-    parallel::prefix_sum(less.begin(), less.begin() + size, less.begin());
-=======
-    parallel::prefix_sum(less.begin(), less.end(), less.begin());
->>>>>>> 99c62314
-    KASSERT(less[size - 1] == number_less, "prefix sum does not work", assert::always);
-
-    StaticArray<T> elements_less(number_less);
-    tbb::parallel_for<std::size_t>(0, size, [&](const std::size_t i) {
-      if (begin[i] < pivot) {
-        elements_less[less[i] - 1] = begin[i];
-      }
-    });
-
-<<<<<<< HEAD
-    return quickselect_k_smallest_rec<T>(k, elements_less.begin(), elements_less.end());
-  } else if (k > number_less + number_equal) {
-    parallel::prefix_sum(greater.begin(), greater.begin() + size, greater.begin());
-=======
-    return quickselect_k_smallest<T>(
-        k, elements_less.begin(), elements_less.end(), number_of_smaller_elements_outside_partition
-    );
-  } else if (k > number_less + number_equal) {
-    parallel::prefix_sum(greater.begin(), greater.end(), greater.begin());
->>>>>>> 99c62314
-    KASSERT(
-        greater[size - 1] == size - number_equal - number_less,
-        "prefix sum does not work",
-        assert::always
-    );
-
-    StaticArray<T> elements_greater(size - number_equal - number_less);
-    tbb::parallel_for<std::size_t>(0, size, [&](const std::size_t i) {
-      if (begin[i] > pivot) {
-        elements_greater[greater[i] - 1] = begin[i];
-      }
-    });
-
-<<<<<<< HEAD
-    return quickselect_k_smallest_rec<T>(
-        k - number_equal - number_less, elements_greater.begin(), elements_greater.end()
-=======
-    return quickselect_k_smallest<T>(
-        k - number_equal - number_less,
-        elements_greater.begin(),
-        elements_greater.end(),
-        number_of_smaller_elements_outside_partition + number_less + number_equal
->>>>>>> 99c62314
-    );
-  } else {
-    return {pivot, number_less + number_of_smaller_elements_outside_partition, number_equal};
-  }
-}
-
-template <typename T, typename Iterator>
-K_SmallestInfo<T> quickselect_k_smallest(const std::size_t k, Iterator begin, Iterator end) {
-  const std::size_t size = std::distance(begin, end);
-  if (size <= QUICKSELECT_BASE_CASE_SIZE) {
-    return quickselect_k_smallest_base<T>(k, begin, end);
-  }
-
-  // return quickselect_k_smallest_rec<T>(k, begin, end);
-  return quickselect_k_smallest_iter<T>(k, begin, end);
+    return quickselect_k_smallest_base<T>(k, begin, end, number_of_elements_outside_partition);
+  }
+
+  return quickselect_k_smallest_iter<T>(k, begin, end, number_of_elements_outside_partition);
 }
 
 } // namespace kaminpar::shm::sparsification::utils