#pragma once

#include <functional>

#include <oneapi/tbb/concurrent_vector.h>
#include <oneapi/tbb/enumerable_thread_specific.h>
#include <oneapi/tbb/parallel_sort.h>

#include "kaminpar-shm/datastructures/csr_graph.h"
#include "kaminpar-shm/kaminpar.h"

#include "kaminpar-common/datastructures/static_array.h"
#include "kaminpar-common/parallel/algorithm.h"
#include "kaminpar-common/random.h"

namespace kaminpar::shm::sparsification::utils {

StaticArray<EdgeID> sort_by_traget(const CSRGraph &g);

void for_edges_with_endpoints(
    const CSRGraph &g, std::function<void(EdgeID, NodeID, NodeID)> function
);
void for_upward_edges(const CSRGraph &g, std::function<void(EdgeID)>);
void for_downward_edges(const CSRGraph &g, std::function<void(EdgeID)>);

template <typename Lambda>
inline void parallel_for_edges_with_endpoints(const CSRGraph &g, Lambda function) {
  g.pfor_nodes([&](NodeID u) {
    g.pfor_neighbors(u, g.n() - 1, 2000, [&](EdgeID e, NodeID v, EdgeWeight e_weight) {
      function(e, u, v);
    });
  });
}
template <typename Lambda>
inline void parallel_for_upward_edges(const CSRGraph &g, Lambda function) {
  parallel_for_edges_with_endpoints(g, [&](EdgeID e, NodeID u, NodeID v) {
    if (u < v)
      function(e);
  });
}
template <typename Lambda>
inline void parallel_for_downward_edges(const CSRGraph &g, Lambda function) {
  p_for_edges_with_endpoints(g, [&](EdgeID e, NodeID u, NodeID v) {
    if (u > v)
      function(e);
  });
}


template <typename T, typename Iterator>
T sortselect_k_smallest(size_t k, Iterator begin, Iterator end) {
  size_t size = std::distance(begin, end);
  std::vector<T> sorted(size);
  for (size_t i = 0; i < size; i++) {
    sorted[i] = begin[i];
  }
  std::sort(sorted.begin(), sorted.end());
  return sorted[k - 1];
}


template <typename T>
struct K_SmallestInfo {
  T value;
  size_t number_of_elements_smaller;
  size_t number_of_elemtns_equal;
};
template <typename T, typename Iterator>
K_SmallestInfo<T> quickselect_k_smallest(size_t k, Iterator begin, Iterator end) ;

template <typename T, typename Iterator> T median(Iterator begin, Iterator end) {
  size_t size = std::distance(begin, end);
  std::vector<T> sorted(size);
  for (auto i = 0; i != size; i++) {
    sorted[i] = begin[i];
  }
  std::sort(sorted.begin(), sorted.end());
  if (size % 2 == 1) { // odd size
    return sorted[size / 2];
  } else {
    return (sorted[size / 2 - 1] + sorted[size / 2]) / 2;
  }
}

template <typename T, typename Iterator> T median_of_medians(Iterator begin, Iterator end) {
  size_t size = std::distance(begin, end);
  if (size <= 10)
    return median<T, Iterator>(begin, end);

  size_t number_of_sections = (size + 4) / 5;
  StaticArray<T> medians(number_of_sections);
  tbb::parallel_for(0ul, number_of_sections, [&](auto i) {
    medians[i] = median<T, Iterator>(begin + 5 * i, begin + std::min(5 * (i + 1), size));
  });

  return quickselect_k_smallest<T, typename StaticArray<T>::iterator>(
      (number_of_sections + 1) / 2, medians.begin(), medians.end()
  ).value;
}

template <typename T, typename Iterator>
K_SmallestInfo<T> quickselect_k_smallest(size_t k, Iterator begin, Iterator end) {
  size_t size = std::distance(begin, end);
  if (size <= 20) {
    T k_smallest = sortselect_k_smallest<T, Iterator>(k, begin, end);
    size_t number_equal = 0; size_t number_less;
    for (auto x = begin; x != end; x++) {
      if (*x == k_smallest)
        number_equal++;
      else if (*x < k_smallest) {
        number_less++;
      }
    }
    return {k_smallest, number_less, number_equal};
  }
  T pivot = median_of_medians<T,Iterator>(begin,end);

  StaticArray<size_t> less(size);
  StaticArray<size_t> greater(size);
  tbb::enumerable_thread_specific<size_t> thread_specific_number_equal;
  tbb::enumerable_thread_specific<size_t> thread_specific_number_less;
  tbb::parallel_for(0ul, size, [&](size_t i) {
    if (begin[i] < pivot) {
      less[i] = 1;
      thread_specific_number_less.local()++;
    } else if (begin[i] > pivot) {
      greater[i] = 1;
    } else {
      thread_specific_number_equal.local()++;
    }
  });

  auto add = [](size_t a, size_t b) {
    return a + b;
  };
  size_t number_equal = thread_specific_number_equal.combine(add);
  size_t number_less = thread_specific_number_less.combine(add);

  if (k <= number_less) {
    parallel::prefix_sum(less.begin(), less.end(), less.begin());
    KASSERT(less[size-1] == number_less, "prefix sum does not work", assert::always);

    StaticArray<T> elements_less(number_less);
    tbb::parallel_for(0ul, size, [&](auto i) {
      if (begin[i] < pivot) {
        elements_less[less[i] - 1] = begin[i];
      }
    });

    return quickselect_k_smallest<T>(k, elements_less.begin(), elements_less.end());
  } else if (k > number_less + number_equal) {
    parallel::prefix_sum(greater.begin(), greater.end(), greater.begin());
    KASSERT(greater[size - 1] == size-number_equal-number_less, "prefix sum does not work", assert::always);

    StaticArray<T> elements_greater(size - number_equal - number_less);
    tbb::parallel_for(0ul, size, [&](auto i) {
      if (begin[i] > pivot) {
        elements_greater[greater[i] - 1] = begin[i];
      }
    });

    return quickselect_k_smallest<T>(
        k - number_equal - number_less, elements_greater.begin(), elements_greater.end()
    );
  } else {
    return {pivot, number_less, number_equal};
  }
}

<<<<<<< HEAD
=======
template <typename WeightIterator>
StaticArray<size_t>
sample_k_without_replacement(WeightIterator weights_begin, WeightIterator weights_end, size_t k) {
  if (k == 0)
    return StaticArray<size_t>(0);
  size_t size = weights_end - weights_begin;
  StaticArray<double> keys(size);
  tbb::parallel_for(0ul, size, [&](auto i) {
    keys[i] = -std::log(Random::instance().random_double()) / weights_begin[i];
  });
  double x = quickselect_k_smallest<double>(k, keys.begin(), keys.end()).value;

  StaticArray<size_t> selected(k);
  size_t back = 0;
  tbb::parallel_for(0ul, keys.size(), [&](auto i) {
    if (keys[i] <= x) {
      size_t current_back = __atomic_fetch_add(&back, 1, __ATOMIC_RELAXED);
      if (current_back < k) {
        selected[current_back] = i;
      }
    }
  });
  return selected;
}


>>>>>>> 567e19f9
} // namespace kaminpar::shm::sparsification::utils<|MERGE_RESOLUTION|>--- conflicted
+++ resolved
@@ -167,33 +167,4 @@
   }
 }
 
-<<<<<<< HEAD
-=======
-template <typename WeightIterator>
-StaticArray<size_t>
-sample_k_without_replacement(WeightIterator weights_begin, WeightIterator weights_end, size_t k) {
-  if (k == 0)
-    return StaticArray<size_t>(0);
-  size_t size = weights_end - weights_begin;
-  StaticArray<double> keys(size);
-  tbb::parallel_for(0ul, size, [&](auto i) {
-    keys[i] = -std::log(Random::instance().random_double()) / weights_begin[i];
-  });
-  double x = quickselect_k_smallest<double>(k, keys.begin(), keys.end()).value;
-
-  StaticArray<size_t> selected(k);
-  size_t back = 0;
-  tbb::parallel_for(0ul, keys.size(), [&](auto i) {
-    if (keys[i] <= x) {
-      size_t current_back = __atomic_fetch_add(&back, 1, __ATOMIC_RELAXED);
-      if (current_back < k) {
-        selected[current_back] = i;
-      }
-    }
-  });
-  return selected;
-}
-
-
->>>>>>> 567e19f9
 } // namespace kaminpar::shm::sparsification::utils