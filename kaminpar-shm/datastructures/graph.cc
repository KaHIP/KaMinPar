--- conflicted
+++ resolved
@@ -87,9 +87,6 @@
   }
   return true;
 }
-<<<<<<< HEAD
 
-=======
 } // namespace debug
->>>>>>> e2a69ef4
 } // namespace kaminpar::shm