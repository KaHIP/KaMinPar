--- conflicted
+++ resolved
@@ -13,10 +13,7 @@
 #include <limits>
 #include <memory>
 #include <numeric>
-<<<<<<< HEAD
-=======
 #include <span>
->>>>>>> 8c18d2c7
 #include <string>
 #include <unordered_set>
 #include <vector>
@@ -353,29 +350,13 @@
 //
 
 struct PartitionContext {
-<<<<<<< HEAD
-=======
   NodeID original_n = kInvalidNodeID;
->>>>>>> 8c18d2c7
   NodeID n = kInvalidNodeID;
   EdgeID m = kInvalidEdgeID;
   NodeWeight original_total_node_weight = kInvalidNodeWeight;
   NodeWeight total_node_weight = kInvalidNodeWeight;
   EdgeWeight total_edge_weight = kInvalidEdgeWeight;
   NodeWeight max_node_weight = kInvalidNodeWeight;
-<<<<<<< HEAD
-
-  BlockID k = 0;
-
-  [[nodiscard]] BlockWeight perfectly_balanced_block_weight(BlockID block) const {
-    return std::ceil(1.0 * max_block_weight(block) / (1 + inferred_epsilon()));
-  }
-
-  [[nodiscard]] BlockWeight max_block_weight(BlockID block) const {
-    return _max_block_weights[block];
-  }
-
-=======
 
   BlockID k;
 
@@ -387,7 +368,6 @@
     return _max_block_weights[block];
   }
 
->>>>>>> 8c18d2c7
   [[nodiscard]] BlockWeight total_max_block_weights(const BlockID begin, const BlockID end) const {
     if (_uniform_block_weights) {
       return _max_block_weights[begin] * (end - begin);
@@ -403,11 +383,7 @@
   [[nodiscard]] BlockWeight
   total_unrelaxed_max_block_weights(const BlockID begin, const BlockID end) const {
     if (_uniform_block_weights) {
-<<<<<<< HEAD
-      return _unrelaxed_max_block_weights[begin] * (end - begin);
-=======
       return (1.0 + inferred_epsilon()) * std::ceil(1.0 * (end - begin) * total_node_weight / k);
->>>>>>> 8c18d2c7
     }
 
     return std::accumulate(
@@ -422,19 +398,28 @@
   }
 
   [[nodiscard]] double infer_epsilon(const NodeWeight actual_total_node_weight) const {
-<<<<<<< HEAD
+    if (_uniform_block_weights) {
+      const double max = (1.0 + _epsilon) * std::ceil(1.0 * original_total_node_weight / k);
+      return max / std::ceil(1.0 * actual_total_node_weight / k) - 1.0;
+    }
+
     return 1.0 * _total_max_block_weights / actual_total_node_weight - 1.0;
   }
 
   [[nodiscard]] double inferred_epsilon() const {
-    return 1.0 * _total_max_block_weights / total_node_weight - 1.0;
+    return infer_epsilon(total_node_weight);
   }
 
   void set_epsilon(const double eps) {
     _epsilon = eps;
   }
+
   [[nodiscard]] bool has_epsilon() const {
     return _epsilon > 0.0;
+  }
+
+  [[nodiscard]] bool has_uniform_block_weights() const {
+    return _uniform_block_weights;
   }
 
   void setup(
@@ -450,45 +435,6 @@
       bool relax_max_block_weights = false
   );
 
-=======
-    if (_uniform_block_weights) {
-      const double max = (1.0 + _epsilon) * std::ceil(1.0 * original_total_node_weight / k);
-      return max / std::ceil(1.0 * actual_total_node_weight / k) - 1.0;
-    }
-
-    return 1.0 * _total_max_block_weights / actual_total_node_weight - 1.0;
-  }
-
-  [[nodiscard]] double inferred_epsilon() const {
-    return infer_epsilon(total_node_weight);
-  }
-
-  void set_epsilon(const double eps) {
-    _epsilon = eps;
-  }
-
-  [[nodiscard]] bool has_epsilon() const {
-    return _epsilon > 0.0;
-  }
-
-  [[nodiscard]] bool has_uniform_block_weights() const {
-    return _uniform_block_weights;
-  }
-
-  void setup(
-      const class AbstractGraph &graph,
-      BlockID k,
-      double epsilon,
-      bool relax_max_block_weights = false
-  );
-
-  void setup(
-      const class AbstractGraph &graph,
-      std::vector<BlockWeight> max_block_weights,
-      bool relax_max_block_weights = false
-  );
-
->>>>>>> 8c18d2c7
 private:
   std::vector<BlockWeight> _max_block_weights{};
   std::vector<BlockWeight> _unrelaxed_max_block_weights{};
@@ -701,14 +647,13 @@
   /*!
    * Partitions the graph set by `borrow_and_mutate_graph()` or `copy_graph()` into `k` blocks with
    * a maximum imbalance of 3%.
-<<<<<<< HEAD
    *
    * @param k Number of blocks.
    * @param[out] partition Span of length `n` to store the partitioning.
    *
    * @return Expected edge cut of the partition.
    */
-  shm::EdgeWeight compute_partition(shm::BlockID k, shm::BlockID *partition);
+  shm::EdgeWeight compute_partition(shm::BlockID k, std::span<shm::BlockID> partition);
 
   /*!
    * Partitions the graph set by `borrow_and_mutate_graph()` or `copy_graph()` into `k` blocks with
@@ -716,41 +661,11 @@
    *
    * @param k Number of blocks.
    * @param epsilon Balance constraint (e.g., 0.03 for max 3% imbalance).
-=======
-   *
-   * @param k Number of blocks.
->>>>>>> 8c18d2c7
    * @param[out] partition Span of length `n` to store the partitioning.
    *
    * @return Expected edge cut of the partition.
    */
-<<<<<<< HEAD
-  shm::EdgeWeight compute_partition(shm::BlockID k, double epsilon, shm::BlockID *partition);
-
-  /*!
-   * Partitions the graph set by `borrow_and_mutate_graph()` or `copy_graph()` such that the
-   * weight of each block is upper bounded by `max_block_weights`. The number of blocks is given
-   * implicitly by the size of `max_block_weights`.
-   *
-   * @param max_block_weights Maximum weight for each block of the partition.
-=======
-  shm::EdgeWeight compute_partition(shm::BlockID k, std::span<shm::BlockID> partition);
-
-  /*!
-   * Partitions the graph set by `borrow_and_mutate_graph()` or `copy_graph()` into `k` blocks with
-   * a maximum imbalance of `epsilon`.
-   *
-   * @param k Number of blocks.
-   * @param epsilon Balance constraint (e.g., 0.03 for max 3% imbalance).
->>>>>>> 8c18d2c7
-   * @param[out] partition Span of length `n` to store the partitioning.
-   *
-   * @return Expected edge cut of the partition.
-   */
   shm::EdgeWeight
-<<<<<<< HEAD
-  compute_partition(std::vector<shm::BlockWeight> max_block_weights, shm::BlockID *partition);
-=======
   compute_partition(shm::BlockID k, double epsilon, std::span<shm::BlockID> partition);
 
   /*!
@@ -780,16 +695,11 @@
   shm::EdgeWeight compute_partition(
       std::vector<double> max_block_weight_factors, std::span<shm::BlockID> partition
   );
->>>>>>> 8c18d2c7
 
   const shm::Graph *graph();
 
 private:
-<<<<<<< HEAD
-  shm::EdgeWeight compute_partition(shm::BlockID *partition);
-=======
   shm::EdgeWeight compute_partition(std::span<shm::BlockID> partition);
->>>>>>> 8c18d2c7
 
   int _num_threads;
 
