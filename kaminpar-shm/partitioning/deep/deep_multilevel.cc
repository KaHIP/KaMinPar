/*******************************************************************************
 * Deep multilevel graph partitioning scheme.
 *
 * @file:   deep_multilevel.cc
 * @author: Daniel Seemaier
 * @date:   21.09.2021
 ******************************************************************************/
#include "kaminpar-shm/partitioning/deep/deep_multilevel.h"

#include "kaminpar-shm/coarsening/max_cluster_weights.h"
#include "kaminpar-shm/factories.h"
#include "kaminpar-shm/partitioning/debug.h"
#include "kaminpar-shm/partitioning/deep/async_initial_partitioning.h"
#include "kaminpar-shm/partitioning/deep/sync_initial_partitioning.h"
#include "kaminpar-shm/partitioning/helper.h"
#include "kaminpar-shm/partitioning/partition_utils.h"

#include "kaminpar-common/console_io.h"
#include "kaminpar-common/heap_profiler.h"
#include "kaminpar-common/logger.h"
#include "kaminpar-common/timer.h"

namespace kaminpar::shm {

namespace {

SET_DEBUG(false);
<<<<<<< HEAD
=======
constexpr static bool kDebugBlockWeights = false;
>>>>>>> 8c18d2c7

} // namespace

using namespace partitioning;

DeepMultilevelPartitioner::DeepMultilevelPartitioner(
    const Graph &input_graph, const Context &input_ctx
)
    : _input_graph(input_graph),
      _input_ctx(input_ctx),
      _current_p_ctx(input_ctx.partition),
      _coarsener(factory::create_coarsener(input_ctx)),
      _refiner(factory::create_refiner(input_ctx)),
      _bipartitioner_pool(_input_ctx) {
  _coarsener->initialize(&_input_graph);
  _refiner->set_output_level(Refiner::OutputLevel::INFO);
  _refiner->set_output_prefix("   ");
}

void DeepMultilevelPartitioner::use_communities(
    const std::span<const NodeID> communities, const PartitionContext &community_p_ctx
) {
  _coarsener->use_communities(communities);
  _community_p_ctx = community_p_ctx;
}

PartitionedGraph DeepMultilevelPartitioner::partition() {
  cio::print_delimiter("Partitioning");

  if (_print_metrics) {
    _refiner->set_output_level(Refiner::OutputLevel::DEBUG);
    _refiner->set_output_prefix("    ");
  }

<<<<<<< HEAD
  DBG << "Initial partition context:";
  DBG << debug::describe_partition_context(_input_ctx.partition);
=======
  DBGC(kDebugBlockWeights) << "Initial partition context:";
  DBGC(kDebugBlockWeights) << debug::describe_partition_context(_input_ctx.partition);
>>>>>>> 8c18d2c7

  return uncoarsen(initial_partition(coarsen()));
}

const Graph *DeepMultilevelPartitioner::coarsen() {
  SCOPED_HEAP_PROFILER("Coarsening");
  SCOPED_TIMER("Coarsening");

  const Graph *c_graph = &_input_graph;
  NodeID prev_c_graph_n = c_graph->n();
  EdgeID prev_c_graph_m = c_graph->m();
  NodeWeight prev_c_graph_total_node_weight = c_graph->total_node_weight();

  bool shrunk = true;
  bool search_subgraph_memory_size = true;

  while (shrunk && c_graph->n() > initial_partitioning_threshold()) {
    // If requested, dump graph before each coarsening step + after coarsening
    // converged. This way, we also have a dump of the (reordered) input graph,
    // which makes it easier to use the final partition (before reordering it).
    // We dump the coarsest graph in ::initial_partitioning().
    debug::dump_graph_hierarchy(*c_graph, _coarsener->level(), _input_ctx);

    // Store the size of the previous coarse graph, so that we can pre-allocate _subgraph_memory
    // if we need it for this graph (see below)
    prev_c_graph_n = c_graph->n();
    prev_c_graph_m = c_graph->m();
    prev_c_graph_total_node_weight = c_graph->total_node_weight();

    // Build next coarse graph
    shrunk = _coarsener->coarsen();
    c_graph = &_coarsener->current();

    // _subgraph_memory stores the block-induced subgraphs of the partitioned graph during recursive
    // bipartitioning
    // To avoid repeated allocation, we pre-allocate the memory during coarsening for the largest
    // coarse graph for which we still need recursive bipartitioning
    if (search_subgraph_memory_size &&
        partitioning::compute_k_for_n(c_graph->n(), _input_ctx) < _input_ctx.partition.k) {
      search_subgraph_memory_size = false;

      _last_initial_partitioning_level = _coarsener->level() - 1;

      _subgraph_memory_n = prev_c_graph_n;
      _subgraph_memory_m = prev_c_graph_m;

      const bool toplevel = _coarsener->level() == 1;
      if (toplevel && !_input_graph.is_node_weighted()) {
        _subgraph_memory_n_weights = c_graph->n();
      } else {
        _subgraph_memory_n_weights = prev_c_graph_n;
      }

      if (toplevel && !_input_graph.is_edge_weighted()) {
        _subgraph_memory_m_weights = c_graph->m();
      } else {
        _subgraph_memory_m_weights = prev_c_graph_m;
      }
    }

    // Print some metrics for the coarse graphs
    DBG << "Using inferred epsilon: "
        << _current_p_ctx.infer_epsilon(prev_c_graph_total_node_weight);

    LOG << "Coarsening -> Level " << _coarsener->level();
    LOG << " Number of nodes: " << c_graph->n() << " | Number of edges: " << c_graph->m();
    LOG << " Maximum node weight: " << c_graph->max_node_weight() << " <= "
        << compute_max_cluster_weight<NodeWeight>(
               _input_ctx.coarsening,
               _input_ctx.partition,
               prev_c_graph_n,
               prev_c_graph_total_node_weight
           );
    LOG;
  }

  if (search_subgraph_memory_size) {
    _subgraph_memory_n = _subgraph_memory_n_weights = prev_c_graph_n;
    _subgraph_memory_m = _subgraph_memory_m_weights = prev_c_graph_m;
  }

  _coarsener->release_allocated_memory();

  if (shrunk) {
    LOG << "==> Coarsening terminated with less than " << initial_partitioning_threshold()
        << " nodes";
    LOG;
  } else {
    LOG << "==> Coarsening converged";
    LOG;
  }

  return c_graph;
}

NodeID DeepMultilevelPartitioner::initial_partitioning_threshold() {
  const auto mode = _input_ctx.partitioning.deep_initial_partitioning_mode;
  const bool is_parallel_mode =
      (mode == InitialPartitioningMode::SYNCHRONOUS_PARALLEL ||
       mode == InitialPartitioningMode::ASYNCHRONOUS_PARALLEL);

  if (is_parallel_mode) { // Parallel: copy for each thread once n <= p * C
    return _input_ctx.parallel.num_threads * _input_ctx.coarsening.contraction_limit;
<<<<<<< HEAD
  } else if (mode == InitialPartitioningMode::COMMUNITIES) {
    return _input_ctx.coarsening.contraction_limit * _community_p_ctx.k;
=======
>>>>>>> 8c18d2c7
  } else { // Sequential: coarsen until until n <= 2 * C
    return 2 * _input_ctx.coarsening.contraction_limit;
  }
}

PartitionedGraph DeepMultilevelPartitioner::initial_partition(const Graph *graph) {
  SCOPED_HEAP_PROFILER("Initial partitioning");
  SCOPED_TIMER("Initial partitioning scheme");
  LOG << "Initial partitioning:";

  if (!_input_ctx.partitioning.use_lazy_subgraph_memory) {
    SCOPED_HEAP_PROFILER("SubgraphMemory resize");
    SCOPED_TIMER("Allocation");

    _subgraph_memory.weighted_resize(
        _subgraph_memory_n,
        _input_ctx.partition.k,
        _subgraph_memory_m,
        _subgraph_memory_n_weights,
        _subgraph_memory_m_weights
    );
  }

  // If requested, dump the coarsest graph to disk. Note that in the context of
  // deep multilevel, this is not actually the coarsest graph, but rather the
  // coarsest graph before splitting PEs and duplicating the graph.
  // Disable worker splitting with --p-deep-initial-partitioning-mode=sequential to obtain coarser
  // graphs.
  debug::dump_coarsest_graph(*graph, _input_ctx);
  debug::dump_graph_hierarchy(*graph, _coarsener->level(), _input_ctx);

  // Since timers are not multi-threaded, we disable them during (parallel)
  // initial partitioning.
  DISABLE_TIMERS();
  PartitionedGraph p_graph = [&] {
    switch (_input_ctx.partitioning.deep_initial_partitioning_mode) {
    case InitialPartitioningMode::SEQUENTIAL:
      return _bipartitioner_pool.bipartition(graph, 0, 1, true);

    case InitialPartitioningMode::SYNCHRONOUS_PARALLEL:
      return SyncInitialPartitioner(_input_ctx, _bipartitioner_pool, _tmp_extraction_mem_pool_ets)
          .partition(_coarsener.get(), _current_p_ctx);

    case InitialPartitioningMode::ASYNCHRONOUS_PARALLEL:
      return AsyncInitialPartitioner(_input_ctx, _bipartitioner_pool, _tmp_extraction_mem_pool_ets)
          .partition(_coarsener.get(), _current_p_ctx);

    case InitialPartitioningMode::COMMUNITIES:
      return initial_partition_by_communities(graph);
    }

    __builtin_unreachable();
  }();
  ENABLE_TIMERS();

<<<<<<< HEAD
  if (_input_ctx.partitioning.deep_initial_partitioning_mode ==
      InitialPartitioningMode::COMMUNITIES) {
    _current_p_ctx = _community_p_ctx;
  } else {
    _current_p_ctx = create_kway_context(_input_ctx, p_graph);
  }

  DBG << "Partition state after initial partitioning:";
  DBG << debug::describe_partition_state(p_graph, _current_p_ctx);
=======
  _current_p_ctx = create_kway_context(_input_ctx, p_graph);

  DBGC(kDebugBlockWeights) << "Initial partition context:";
  DBGC(kDebugBlockWeights) << debug::describe_partition_state(p_graph, _current_p_ctx);
>>>>>>> 8c18d2c7

  // Print some metrics for the initial partition.
  LOG << " Number of blocks: " << p_graph.k();
  if (_print_metrics) {
    SCOPED_TIMER("Partition metrics");
    LOG << " Cut:              " << metrics::edge_cut(p_graph);
    LOG << " Imbalance:        " << metrics::imbalance(p_graph);
    LOG << " Feasible:         " << (metrics::is_feasible(p_graph, _current_p_ctx) ? "yes" : "no");
  }

  // If requested, dump the coarsest partition -- as noted above, this is not
  // actually the coarsest partition when using deep multilevel.
  debug::dump_coarsest_partition(p_graph, _input_ctx);
  debug::dump_partition_hierarchy(p_graph, _coarsener->level(), "post-refinement", _input_ctx);

  return p_graph;
}

<<<<<<< HEAD
StaticArray<BlockID> DeepMultilevelPartitioner::copy_coarsest_communities() {
  std::span<const NodeID> communities = _coarsener->current_communities();
  return {communities.begin(), communities.end()};
}

PartitionedGraph DeepMultilevelPartitioner::initial_partition_by_communities(const Graph *graph) {
  StaticArray<BlockID> partition = copy_coarsest_communities();
  KASSERT(partition.size() == graph->n());

  PartitionedGraph p_graph(*graph, static_cast<BlockID>(_community_p_ctx.k), std::move(partition));
  return p_graph;
}

=======
>>>>>>> 8c18d2c7
PartitionedGraph DeepMultilevelPartitioner::uncoarsen(PartitionedGraph p_graph) {
  SCOPED_HEAP_PROFILER("Uncoarsening");

  bool refined = false;
  while (!_coarsener->empty()) {
    SCOPED_HEAP_PROFILER("Level", std::to_string(_coarsener->level() - 1));

    LOG;
    LOG << "Uncoarsening -> Level " << (_coarsener->level() - 1);

    p_graph = _coarsener->uncoarsen(std::move(p_graph));
    _current_p_ctx = create_kway_context(_input_ctx, p_graph);

    LOG << " Number of nodes: " << p_graph.n() << " | Number of edges: " << p_graph.m();

    refine(p_graph);
    refined = true;

    const BlockID desired_k = partitioning::compute_k_for_n(p_graph.n(), _input_ctx);
    if (p_graph.k() < desired_k) {
      extend_partition(p_graph, desired_k);
<<<<<<< HEAD
=======
      _current_p_ctx = create_kway_context(_input_ctx, p_graph);
>>>>>>> 8c18d2c7
      refined = false;

      if (_input_ctx.partitioning.refine_after_extending_partition) {
        refine(p_graph);
        refined = true;
      }
    }
  }

  _current_p_ctx = create_kway_context(_input_ctx, p_graph);

  if (!refined || p_graph.k() < _input_ctx.partition.k) {
    SCOPED_HEAP_PROFILER("Toplevel");

    LOG;
    LOG << "Toplevel:";
    LOG << " Number of nodes: " << p_graph.n() << " | Number of edges: " << p_graph.m();

    if (!refined) {
      refine(p_graph);
    }
    if (p_graph.k() < _input_ctx.partition.k) {
      extend_partition(p_graph, _input_ctx.partition.k);
<<<<<<< HEAD
=======
      _current_p_ctx = create_kway_context(_input_ctx, p_graph);
>>>>>>> 8c18d2c7
      refine(p_graph);
    }
  }

  return p_graph;
}

void DeepMultilevelPartitioner::refine(PartitionedGraph &p_graph) {
  SCOPED_HEAP_PROFILER("Refinement");
  SCOPED_TIMER("Refinement");

<<<<<<< HEAD
  if (_input_ctx.partitioning.restrict_vcycle_refinement && _community_p_ctx.k > 0) {
    // If we are not allowed to move nodes between communities, and we only have one block per
    // community, refinement is pointless
    if (p_graph.k() == _community_p_ctx.k) {
      return;
    }

    _refiner->set_communities(_coarsener->current_communities());
  }

  DBG << "Partition context for refinement:";
  DBG << debug::describe_partition_state(p_graph, _current_p_ctx);
=======
  DBGC(kDebugBlockWeights) << "Partition context for refinement:";
  DBGC(kDebugBlockWeights) << debug::describe_partition_state(p_graph, _current_p_ctx);
>>>>>>> 8c18d2c7

  // If requested, dump the current partition to disk before refinement ...
  debug::dump_partition_hierarchy(p_graph, _coarsener->level(), "pre-refinement", _input_ctx);

  LOG << "  Running refinement on " << p_graph.k() << " blocks";
  _refiner->initialize(p_graph);
  _refiner->refine(p_graph, _current_p_ctx);

  if (_print_metrics) {
    SCOPED_TIMER("Partition metrics");
    LOG << "   Cut:       " << metrics::edge_cut(p_graph);
    LOG << "   Imbalance: " << metrics::imbalance(p_graph);
    LOG << "   Feasible:  " << metrics::is_feasible(p_graph, _current_p_ctx);
  }

  // ... and dump it after refinement.
  debug::dump_partition_hierarchy(p_graph, _coarsener->level(), "post-refinement", _input_ctx);
}

void DeepMultilevelPartitioner::extend_partition(PartitionedGraph &p_graph, const BlockID k_prime) {
  SCOPED_HEAP_PROFILER("Extending partition");
  LOG << "  Extending partition from " << p_graph.k() << " blocks to " << k_prime << " blocks";

<<<<<<< HEAD
  DBG << "Partition state before extending partition from " << p_graph.k() << " to " << k_prime
      << " blocks:";
  DBG << debug::describe_partition_state(p_graph, _current_p_ctx);

  // If we are in a v-cycle, we might have a partition whose number of blocks is not a power of two
  // -- something on which the other extend_* functions rely. In this case, first "complete" the
  // current level of the recursion tree to obtain a power-of-two block count.
  if (_input_ctx.partitioning.deep_initial_partitioning_mode ==
      InitialPartitioningMode::COMMUNITIES) {
    [[maybe_unused]] const BlockID extended_from = p_graph.k();
    partitioning::complete_partial_extend_partition(
        p_graph,
        _input_ctx,
        _extraction_mem_pool_ets,
        _tmp_extraction_mem_pool_ets,
        _bipartitioner_pool
    );
    _current_p_ctx = create_kway_context(_input_ctx, p_graph);
    DBG << "Partition state after completing partial partition extend from " << extended_from
        << " to " << p_graph.k() << " blocks:";
    DBG << debug::describe_partition_state(p_graph, _current_p_ctx);
  }

=======
>>>>>>> 8c18d2c7
  if (_input_ctx.partitioning.use_lazy_subgraph_memory) {
    partitioning::extend_partition_lazy_extraction(
        p_graph,
        k_prime,
        _input_ctx,
        _extraction_mem_pool_ets,
        _tmp_extraction_mem_pool_ets,
        _bipartitioner_pool,
        _input_ctx.parallel.num_threads
    );
  } else {
    partitioning::extend_partition(
        p_graph,
        k_prime,
        _input_ctx,
        _subgraph_memory,
        _tmp_extraction_mem_pool_ets,
        _bipartitioner_pool,
        _input_ctx.parallel.num_threads
    );
  }

  if (_last_initial_partitioning_level == _coarsener->level()) {
    SCOPED_TIMER("Deallocation");
    _subgraph_memory.free();
    _extraction_mem_pool_ets.clear();
    _tmp_extraction_mem_pool_ets.clear();
    _bipartitioner_pool.free();
  }

  if (_print_metrics) {
    SCOPED_TIMER("Partition metrics");
    LOG << "   Cut:       " << metrics::edge_cut(p_graph);
    LOG << "   Imbalance: " << metrics::imbalance(p_graph);
  }
<<<<<<< HEAD

  _current_p_ctx = create_kway_context(_input_ctx, p_graph);
  DBG << "Partition state after extending partition to " << k_prime << " blocks:";
  DBG << debug::describe_partition_state(p_graph, _current_p_ctx);
=======
>>>>>>> 8c18d2c7
}

} // namespace kaminpar::shm<|MERGE_RESOLUTION|>--- conflicted
+++ resolved
@@ -25,10 +25,7 @@
 namespace {
 
 SET_DEBUG(false);
-<<<<<<< HEAD
-=======
 constexpr static bool kDebugBlockWeights = false;
->>>>>>> 8c18d2c7
 
 } // namespace
 
@@ -63,13 +60,8 @@
     _refiner->set_output_prefix("    ");
   }
 
-<<<<<<< HEAD
-  DBG << "Initial partition context:";
-  DBG << debug::describe_partition_context(_input_ctx.partition);
-=======
   DBGC(kDebugBlockWeights) << "Initial partition context:";
   DBGC(kDebugBlockWeights) << debug::describe_partition_context(_input_ctx.partition);
->>>>>>> 8c18d2c7
 
   return uncoarsen(initial_partition(coarsen()));
 }
@@ -173,11 +165,8 @@
 
   if (is_parallel_mode) { // Parallel: copy for each thread once n <= p * C
     return _input_ctx.parallel.num_threads * _input_ctx.coarsening.contraction_limit;
-<<<<<<< HEAD
   } else if (mode == InitialPartitioningMode::COMMUNITIES) {
     return _input_ctx.coarsening.contraction_limit * _community_p_ctx.k;
-=======
->>>>>>> 8c18d2c7
   } else { // Sequential: coarsen until until n <= 2 * C
     return 2 * _input_ctx.coarsening.contraction_limit;
   }
@@ -233,7 +222,6 @@
   }();
   ENABLE_TIMERS();
 
-<<<<<<< HEAD
   if (_input_ctx.partitioning.deep_initial_partitioning_mode ==
       InitialPartitioningMode::COMMUNITIES) {
     _current_p_ctx = _community_p_ctx;
@@ -241,14 +229,8 @@
     _current_p_ctx = create_kway_context(_input_ctx, p_graph);
   }
 
-  DBG << "Partition state after initial partitioning:";
-  DBG << debug::describe_partition_state(p_graph, _current_p_ctx);
-=======
-  _current_p_ctx = create_kway_context(_input_ctx, p_graph);
-
   DBGC(kDebugBlockWeights) << "Initial partition context:";
   DBGC(kDebugBlockWeights) << debug::describe_partition_state(p_graph, _current_p_ctx);
->>>>>>> 8c18d2c7
 
   // Print some metrics for the initial partition.
   LOG << " Number of blocks: " << p_graph.k();
@@ -267,7 +249,6 @@
   return p_graph;
 }
 
-<<<<<<< HEAD
 StaticArray<BlockID> DeepMultilevelPartitioner::copy_coarsest_communities() {
   std::span<const NodeID> communities = _coarsener->current_communities();
   return {communities.begin(), communities.end()};
@@ -281,8 +262,6 @@
   return p_graph;
 }
 
-=======
->>>>>>> 8c18d2c7
 PartitionedGraph DeepMultilevelPartitioner::uncoarsen(PartitionedGraph p_graph) {
   SCOPED_HEAP_PROFILER("Uncoarsening");
 
@@ -304,10 +283,6 @@
     const BlockID desired_k = partitioning::compute_k_for_n(p_graph.n(), _input_ctx);
     if (p_graph.k() < desired_k) {
       extend_partition(p_graph, desired_k);
-<<<<<<< HEAD
-=======
-      _current_p_ctx = create_kway_context(_input_ctx, p_graph);
->>>>>>> 8c18d2c7
       refined = false;
 
       if (_input_ctx.partitioning.refine_after_extending_partition) {
@@ -331,10 +306,6 @@
     }
     if (p_graph.k() < _input_ctx.partition.k) {
       extend_partition(p_graph, _input_ctx.partition.k);
-<<<<<<< HEAD
-=======
-      _current_p_ctx = create_kway_context(_input_ctx, p_graph);
->>>>>>> 8c18d2c7
       refine(p_graph);
     }
   }
@@ -346,7 +317,6 @@
   SCOPED_HEAP_PROFILER("Refinement");
   SCOPED_TIMER("Refinement");
 
-<<<<<<< HEAD
   if (_input_ctx.partitioning.restrict_vcycle_refinement && _community_p_ctx.k > 0) {
     // If we are not allowed to move nodes between communities, and we only have one block per
     // community, refinement is pointless
@@ -357,12 +327,8 @@
     _refiner->set_communities(_coarsener->current_communities());
   }
 
-  DBG << "Partition context for refinement:";
-  DBG << debug::describe_partition_state(p_graph, _current_p_ctx);
-=======
   DBGC(kDebugBlockWeights) << "Partition context for refinement:";
   DBGC(kDebugBlockWeights) << debug::describe_partition_state(p_graph, _current_p_ctx);
->>>>>>> 8c18d2c7
 
   // If requested, dump the current partition to disk before refinement ...
   debug::dump_partition_hierarchy(p_graph, _coarsener->level(), "pre-refinement", _input_ctx);
@@ -386,7 +352,6 @@
   SCOPED_HEAP_PROFILER("Extending partition");
   LOG << "  Extending partition from " << p_graph.k() << " blocks to " << k_prime << " blocks";
 
-<<<<<<< HEAD
   DBG << "Partition state before extending partition from " << p_graph.k() << " to " << k_prime
       << " blocks:";
   DBG << debug::describe_partition_state(p_graph, _current_p_ctx);
@@ -410,8 +375,6 @@
     DBG << debug::describe_partition_state(p_graph, _current_p_ctx);
   }
 
-=======
->>>>>>> 8c18d2c7
   if (_input_ctx.partitioning.use_lazy_subgraph_memory) {
     partitioning::extend_partition_lazy_extraction(
         p_graph,
@@ -447,13 +410,10 @@
     LOG << "   Cut:       " << metrics::edge_cut(p_graph);
     LOG << "   Imbalance: " << metrics::imbalance(p_graph);
   }
-<<<<<<< HEAD
 
   _current_p_ctx = create_kway_context(_input_ctx, p_graph);
   DBG << "Partition state after extending partition to " << k_prime << " blocks:";
   DBG << debug::describe_partition_state(p_graph, _current_p_ctx);
-=======
->>>>>>> 8c18d2c7
 }
 
 } // namespace kaminpar::shm