--- conflicted
+++ resolved
@@ -59,137 +59,7 @@
     _refiner->set_output_prefix("    ");
   }
 
-<<<<<<< HEAD
-  const Graph *c_graph = coarsen();
-  PartitionedGraph p_graph = initial_partition(c_graph);
-
-  SCOPED_HEAP_PROFILER("Uncoarsening");
-  p_graph = uncoarsen(std::move(p_graph));
-
-  return p_graph;
-}
-
-PartitionedGraph DeepMultilevelPartitioner::uncoarsen_once(PartitionedGraph p_graph) {
-  return partitioning::uncoarsen_once(
-      _coarsener.get(), std::move(p_graph), _current_p_ctx, _input_ctx.partition
-  );
-}
-
-void DeepMultilevelPartitioner::refine(PartitionedGraph &p_graph) {
-  SCOPED_HEAP_PROFILER("Refinement");
-
-  if (_input_ctx.partitioning.restrict_vcycle_refinement && _num_communities > 0) {
-    _refiner->set_communities(_coarsener->current_communities());
-  }
-
-  // If requested, dump the current partition to disk before refinement ...
-  debug::dump_partition_hierarchy(p_graph, _coarsener->level(), "pre-refinement", _input_ctx);
-
-  LOG << "  Running refinement on " << p_graph.k() << " blocks";
-  partitioning::refine(_refiner.get(), p_graph, _current_p_ctx);
-
-  if (_print_metrics) {
-    SCOPED_TIMER("Partition metrics");
-    LOG << "   Cut:       " << metrics::edge_cut(p_graph);
-    LOG << "   Imbalance: " << metrics::imbalance(p_graph);
-    LOG << "   Feasible:  " << metrics::is_feasible(p_graph, _current_p_ctx);
-  }
-
-  // ... and dump it after refinement.
-  debug::dump_partition_hierarchy(p_graph, _coarsener->level(), "post-refinement", _input_ctx);
-}
-
-void DeepMultilevelPartitioner::extend_partition(PartitionedGraph &p_graph, const BlockID k_prime) {
-  SCOPED_HEAP_PROFILER("Extending partition");
-  LOG << "  Extending partition from " << p_graph.k() << " blocks to " << k_prime << " blocks";
-
-  if (_input_ctx.partitioning.use_lazy_subgraph_memory) {
-    partitioning::extend_partition_lazy_extraction(
-        p_graph,
-        k_prime,
-        _input_ctx,
-        _current_p_ctx,
-        _extraction_mem_pool_ets,
-        _tmp_extraction_mem_pool_ets,
-        _bipartitioner_pool,
-        _input_ctx.parallel.num_threads
-    );
-  } else {
-    partitioning::extend_partition(
-        p_graph,
-        k_prime,
-        _input_ctx,
-        _current_p_ctx,
-        _subgraph_memory,
-        _tmp_extraction_mem_pool_ets,
-        _bipartitioner_pool,
-        _input_ctx.parallel.num_threads
-    );
-  }
-
-  if (_last_initial_partitioning_level == _coarsener->level()) {
-    SCOPED_TIMER("Deallocation");
-    _subgraph_memory.free();
-    _extraction_mem_pool_ets.clear();
-    _tmp_extraction_mem_pool_ets.clear();
-    _bipartitioner_pool.free();
-  }
-
-  if (_print_metrics) {
-    SCOPED_TIMER("Partition metrics");
-    LOG << "   Cut:       " << metrics::edge_cut(p_graph);
-    LOG << "   Imbalance: " << metrics::imbalance(p_graph);
-  }
-}
-
-PartitionedGraph DeepMultilevelPartitioner::uncoarsen(PartitionedGraph p_graph) {
-  bool refined = false;
-  while (!_coarsener->empty()) {
-    SCOPED_HEAP_PROFILER("Level", std::to_string(_coarsener->level() - 1));
-
-    LOG;
-    LOG << "Uncoarsening -> Level " << (_coarsener->level() - 1);
-
-    p_graph = uncoarsen_once(std::move(p_graph));
-
-    LOG << " Number of nodes: " << p_graph.n() << " | Number of edges: " << p_graph.m();
-
-    refine(p_graph);
-    refined = true;
-
-    const BlockID desired_k = partitioning::compute_k_for_n(p_graph.n(), _input_ctx);
-    if (p_graph.k() < desired_k) {
-      extend_partition(p_graph, desired_k);
-      refined = false;
-
-      if (_input_ctx.partitioning.refine_after_extending_partition) {
-        refine(p_graph);
-        refined = true;
-      }
-    }
-  }
-
-  if (!refined || p_graph.k() < _input_ctx.partition.k) {
-    SCOPED_HEAP_PROFILER("Toplevel");
-
-    LOG;
-    LOG << "Toplevel:";
-    LOG << " Number of nodes: " << p_graph.n() << " | Number of edges: " << p_graph.m();
-
-    if (!refined) {
-      refine(p_graph);
-    }
-    if (p_graph.k() < _input_ctx.partition.k) {
-      extend_partition(p_graph, _input_ctx.partition.k);
-      refine(p_graph);
-    }
-  }
-
-  return p_graph;
-=======
-  DBG << debug::describe_partition_context(_input_ctx.partition);
   return uncoarsen(initial_partition(coarsen()));
->>>>>>> 495560dc
 }
 
 const Graph *DeepMultilevelPartitioner::coarsen() {
@@ -281,15 +151,6 @@
 }
 
 NodeID DeepMultilevelPartitioner::initial_partitioning_threshold() {
-<<<<<<< HEAD
-  if (partitioning::parallel_ip_mode(_input_ctx.partitioning.deep_initial_partitioning_mode)) {
-    return _input_ctx.parallel.num_threads * _input_ctx.coarsening.contraction_limit; // p * C
-  } else if (_input_ctx.partitioning.deep_initial_partitioning_mode ==
-             InitialPartitioningMode::COMMUNITIES) {
-    return _input_ctx.coarsening.contraction_limit * _num_communities;
-  } else {
-    return 2 * _input_ctx.coarsening.contraction_limit; // 2 * C
-=======
   const auto mode = _input_ctx.partitioning.deep_initial_partitioning_mode;
   const bool is_parallel_mode =
       (mode == InitialPartitioningMode::SYNCHRONOUS_PARALLEL ||
@@ -297,9 +158,10 @@
 
   if (is_parallel_mode) { // Parallel: copy for each thread once n <= p * C
     return _input_ctx.parallel.num_threads * _input_ctx.coarsening.contraction_limit;
+  } else if (mode == InitialPartitioningMode::COMMUNITIES) {
+    return _input_ctx.coarsening.contraction_limit * _num_communities;
   } else { // Sequential: coarsen until until n <= 2 * C
     return 2 * _input_ctx.coarsening.contraction_limit;
->>>>>>> 495560dc
   }
 }
 
@@ -373,7 +235,6 @@
   return p_graph;
 }
 
-<<<<<<< HEAD
 StaticArray<BlockID> DeepMultilevelPartitioner::copy_coarsest_communities() {
   std::span<const NodeID> communities = _coarsener->current_communities();
   return {communities.begin(), communities.end()};
@@ -384,7 +245,9 @@
   KASSERT(partition.size() == graph->n());
 
   PartitionedGraph p_graph(*graph, static_cast<BlockID>(_num_communities), std::move(partition));
-=======
+  return p_graph;
+}
+
 PartitionedGraph DeepMultilevelPartitioner::uncoarsen(PartitionedGraph p_graph) {
   SCOPED_HEAP_PROFILER("Uncoarsening");
 
@@ -434,24 +297,21 @@
       refine(p_graph);
     }
   }
->>>>>>> 495560dc
 
   return p_graph;
 }
 
-<<<<<<< HEAD
-=======
 void DeepMultilevelPartitioner::refine(PartitionedGraph &p_graph) {
   SCOPED_HEAP_PROFILER("Refinement");
   SCOPED_TIMER("Refinement");
 
-  DBG << debug::describe_partition_state(p_graph, _current_p_ctx);
+  if (_input_ctx.partitioning.restrict_vcycle_refinement && _num_communities > 0) {
+    _refiner->set_communities(_coarsener->current_communities());
+  }
 
   // If requested, dump the current partition to disk before refinement ...
   debug::dump_partition_hierarchy(p_graph, _coarsener->level(), "pre-refinement", _input_ctx);
 
-  LOG << "[DBG] " << _current_p_ctx.max_block_weight(0) << " "
-      << _current_p_ctx.perfectly_balanced_block_weight(0);
   LOG << "  Running refinement on " << p_graph.k() << " blocks";
   _refiner->initialize(p_graph);
   _refiner->refine(p_graph, _current_p_ctx);
@@ -508,5 +368,4 @@
   }
 }
 
->>>>>>> 495560dc
 } // namespace kaminpar::shm