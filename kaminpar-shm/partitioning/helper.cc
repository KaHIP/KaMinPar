/*******************************************************************************
 * Utility functions for common operations used by partitioning schemes.
 *
 * @file:   helper.cc
 * @author: Daniel Seemaier
 * @date:   21.09.2021
 ******************************************************************************/
#include "kaminpar-shm/partitioning/helper.h"

#include "kaminpar-shm/partitioning/partition_utils.h"

#include "kaminpar-common/heap_profiler.h"
#include "kaminpar-common/math.h"
#include "kaminpar-common/parallel/algorithm.h"
#include "kaminpar-common/timer.h"

namespace kaminpar::shm::partitioning {

namespace {

SET_DEBUG(false);
SET_STATISTICS_FROM_GLOBAL();

} // namespace

PartitionContext create_kway_context(const Context &input_ctx, const PartitionedGraph &p_graph) {
<<<<<<< HEAD
  // if (p_graph.k() == input_ctx.partition.k && p_graph.n() == input_ctx.partition.n) {
  //   return input_ctx.partition;
  // }

=======
>>>>>>> e0de49f3
  const BlockID input_k = input_ctx.partition.k;
  const BlockID current_k = p_graph.k();

  std::vector<BlockWeight> max_block_weights(p_graph.k());
  BlockID cur_fine_block = 0;
  for (const BlockID coarse_block : p_graph.blocks()) {
    const BlockID num = compute_final_k(coarse_block, current_k, input_k);
    const BlockID begin = cur_fine_block;
    const BlockID end = cur_fine_block + num;
    cur_fine_block += num;

    max_block_weights[coarse_block] =
        input_ctx.partition.total_unrelaxed_max_block_weights(begin, end);
  }

  const bool is_toplevel_ctx = (p_graph.n() == input_ctx.partition.n);
  const bool relax_max_block_weights = !is_toplevel_ctx;

  PartitionContext new_p_ctx;
  new_p_ctx.setup(p_graph.graph(), std::move(max_block_weights), relax_max_block_weights);

  // @todo
  if (input_ctx.partition.has_epsilon()) {
    new_p_ctx.set_epsilon(input_ctx.partition.epsilon());
  }

  return new_p_ctx;
}

PartitionContext create_twoway_context(
    const Context &input_ctx,
    const BlockID current_block,
    const BlockID current_k,
    const AbstractGraph &graph
) {
  // Through recursive bipartitioning, `current_block` (i.e., `graph`) will be subdivided further
  // into a range of sub-blocks: R = [first_sub_block, first_invalid_sub_block).
  const BlockID first_sub_block =
      partitioning::compute_first_sub_block(current_block, current_k, input_ctx.partition.k);
  const BlockID first_invalid_sub_block = partitioning::compute_first_invalid_sub_block(
      current_block, current_k, input_ctx.partition.k
  );
  const BlockID num_sub_blocks =
      partitioning::compute_final_k(current_block, current_k, input_ctx.partition.k);

  // The first `num_sub_blocks_b0` of `R` will be descendands of the first block of the bipartition
  // that we are about to compute; the remaining ones will be descendands of the second block.
  const auto [num_sub_blocks_b0, num_sub_blocks_b1] = math::split_integral(num_sub_blocks);

  // Based on this information, we can compute the maximum block weights by summing all maximum
  // block weights of the corresponding sub-blocks.
  std::vector<BlockWeight> max_block_weights{
      input_ctx.partition.total_max_block_weights(
          first_sub_block, first_sub_block + num_sub_blocks_b0
      ),
      input_ctx.partition.total_max_block_weights(
          first_sub_block + num_sub_blocks_b0, first_invalid_sub_block
      )
  };

  DBG << "[" << current_block << "/" << current_k << "] Current weight "
      << graph.total_node_weight() << ", spans sub-blocks [" << first_sub_block << ", "
      << first_invalid_sub_block << "), split max weight "
      << input_ctx.partition.total_max_block_weights(first_sub_block, first_invalid_sub_block)
      << " into " << max_block_weights[0] << " and " << max_block_weights[1];

  PartitionContext p_ctx;

  // @todo: how to adapt the inferred epsilon when dealing with arbitrary block weights?
  if (input_ctx.partition.has_uniform_block_weights() &&
      input_ctx.initial_partitioning.use_adaptive_epsilon) {
    // It can be beneficial to artifically "restrict" the maximum block weights of *this*
    // bipartition, ensuring that there is enough wiggle room for further bipartitioning of the
    // sub-blocks: this is based on the "adapted epsilon" strategy of KaHyPar.
    const double base = (1.0 + input_ctx.partition.inferred_epsilon()) * num_sub_blocks *
                        input_ctx.partition.total_node_weight / input_ctx.partition.k /
                        graph.total_node_weight();
    const double exponent = 1.0 / math::ceil_log2(num_sub_blocks);
    const double epsilon_prime = std::pow(base, exponent) - 1.0;
    const double adapted_eps = std::max(epsilon_prime, 0.0001);

    const BlockWeight total_max_weight = max_block_weights[0] + max_block_weights[1];
    std::array<double, 2> max_weight_ratios = {
        1.0 * max_block_weights[0] / total_max_weight, 1.0 * max_block_weights[1] / total_max_weight
    };

    for (const BlockID b : {0, 1}) {
      max_block_weights[b] = (1.0 + adapted_eps) * graph.total_node_weight() * max_weight_ratios[b];
    }

    DBG << "[" << current_block << "/" << current_k << "]-> adapted epsilon from "
        << input_ctx.partition.epsilon() << " to " << adapted_eps << ", changing max block weights to "
        << max_block_weights[0] << " + " << max_block_weights[1]
        << ", will be relaxed with parameters max node weight " << graph.max_node_weight();

    p_ctx.setup(graph, std::move(max_block_weights), true);
  } else {
    DBG << "[" << current_block << "/" << current_k
        << "]-> using original epsilon: " << input_ctx.partition.epsilon()
        << ", inferred from max block weights " << max_block_weights[0] << " and "
        << max_block_weights[1];

    p_ctx.setup(graph, std::move(max_block_weights), true);
  }

  return p_ctx;
}

void extend_partition_recursive(
    const Graph &graph,
    StaticArray<BlockID> &partition,
    const BlockID current_rel_block,
    const BlockID current_abs_block,
    const BlockID num_subblocks,
    const BlockID current_k,
    const Context &input_ctx,
    const graph::SubgraphMemoryStartPosition position,
    graph::SubgraphMemory &subgraph_memory,
    graph::TemporarySubgraphMemory &tmp_extraction_mem_pool,
    InitialBipartitionerWorkerPool &bipartitioner_pool,
    BipartitionTimingInfo *timings = nullptr
) {
  KASSERT(num_subblocks > 1u);

  PartitionedGraph p_graph =
      bipartitioner_pool.bipartition(&graph, current_abs_block, current_k, false);

  std::array<BlockID, 2> ks{0, 0};
  std::tie(ks[0], ks[1]) = math::split_integral(num_subblocks);
  std::array<BlockID, 2> rel_b{current_rel_block, current_rel_block + ks[0]};

  // @todo should be correct, but needs clean ups
  std::array<BlockID, 2> abs_b;
  if (2 * current_k >= input_ctx.partition.k) {
    abs_b = {
        compute_first_sub_block(current_abs_block, current_k, input_ctx.partition.k),
        compute_first_sub_block(current_abs_block, current_k, input_ctx.partition.k) + 1
    };
  } else {
    abs_b = {2 * current_abs_block, 2 * current_abs_block + 1};
  }

  DBG << "[k=" << current_k << "] Apply partition of block abs/" << current_abs_block << "-rel/"
      << current_rel_block << " into blocks abs/" << abs_b[0] << "-rel/" << rel_b[0] << " and abs/"
      << abs_b[1] << "-rel/" << rel_b[1] << ", num sub-blocks: " << num_subblocks;

  { // Copy p_graph to partition
    NodeID node = 0;
    for (BlockID &block : partition) {
      block = (block == current_rel_block) ? rel_b[p_graph.block(node++)] : block;
    }
  }

  const BlockID final_k = compute_final_k(current_abs_block, current_k, input_ctx.partition.k);
  std::array<BlockID, 2> final_ks{0, 0};
  std::tie(final_ks[0], final_ks[1]) = math::split_integral(final_k);

  if (num_subblocks > 2) {
    auto [subgraphs, positions] = extract_subgraphs_sequential(
        p_graph, final_ks, position, subgraph_memory, tmp_extraction_mem_pool
    );

    for (const std::size_t i : {0, 1}) {
      if (ks[i] <= 1) {
        continue;
      }

      extend_partition_recursive(
          subgraphs[i],
          partition,
          rel_b[i],
          abs_b[i],
          ks[i],
          partitioning::compute_next_k(current_k, input_ctx),
          input_ctx,
          positions[i],
          subgraph_memory,
          tmp_extraction_mem_pool,
          bipartitioner_pool,
          timings
      );
    }
  }
}

void extend_partition_lazy_extraction(
    PartitionedGraph &p_graph, // stores current k
    const BlockID desired_k,   // extend to this many blocks
    const Context &input_ctx,  // stores input k
    SubgraphMemoryEts &extraction_mem_pool_ets,
    TemporarySubgraphMemoryEts &tmp_extraction_mem_pool_ets,
    InitialBipartitionerWorkerPool &bipartitioner_pool,
    const int num_active_threads
) {
  if (input_ctx.partitioning.min_consecutive_seq_bipartitioning_levels > 0) {
    // Depending on the coarsening level and the deep multilevel implementation, it can occur that
    // this function is called with more threads than blocks in the graph partition. To avoid
    // wasting threads, we only extend the partition a little at first, and then recurse until all
    // threads can work on independent blocks.
    // "min_consecutive_seq_bipartitioning_levels" parameterizes the term "a little": when set to 1,
    // we have the most amount of parallelization, but waste time by re-extracting the block-induced
    // subgraphs from the partitioned graph; larger values do this less often at the cost of wasting
    // more parallel compute resources.
    // @todo change async_initial_partitioning.{cc, h} to make this obsolete ...
    const int factor = 2 << (input_ctx.partitioning.min_consecutive_seq_bipartitioning_levels - 1);
    while (desired_k > factor * p_graph.k() &&
           static_cast<BlockID>(num_active_threads) > p_graph.k()) {
      extend_partition_lazy_extraction(
          p_graph,
          factor * p_graph.k(),
          input_ctx,
          extraction_mem_pool_ets,
          tmp_extraction_mem_pool_ets,
          bipartitioner_pool,
          num_active_threads
      );
    }
  }

  SCOPED_TIMER("Initial partitioning");
  const BlockID k = p_graph.k();

  auto [mapping, block_nodes_offset, block_nodes, block_num_edges] = TIMED_SCOPE("Preprocessing") {
    SCOPED_HEAP_PROFILER("Preprocessing");
    return graph::lazy_extract_subgraphs_preprocessing(p_graph);
  };

  auto subgraph_partitions = TIMED_SCOPE("Allocation") {
    SCOPED_HEAP_PROFILER("Allocation");

    ScalableVector<StaticArray<BlockID>> subgraph_partitions;
    for (BlockID b = 0; b < k; ++b) {
      const NodeID num_block_nodes = block_nodes_offset[b + 1] - block_nodes_offset[b];
      subgraph_partitions.emplace_back(num_block_nodes);
    }

    return subgraph_partitions;
  };

  TIMED_SCOPE("Bipartitioning") {
    SCOPED_HEAP_PROFILER("Bipartitioning");
    tbb::enumerable_thread_specific<BipartitionTimingInfo> dbg_timings_ets;

    tbb::parallel_for<BlockID>(0, k, [&](const BlockID b) {
      const BlockID final_kb = compute_final_k(b, k, input_ctx.partition.k);
      const BlockID subgraph_k = (desired_k == input_ctx.partition.k) ? final_kb : desired_k / k;
      if (subgraph_k <= 1) {
        return;
      }

      auto &timing = dbg_timings_ets.local();
      auto &subgraph_memory = extraction_mem_pool_ets.local();

      const NodeID num_block_nodes = block_nodes_offset[b + 1] - block_nodes_offset[b];
      const NodeID subgraph_memory_n = num_block_nodes + final_kb;
      const EdgeID num_block_edges = block_num_edges[b];

      if (subgraph_memory.nodes.size() < subgraph_memory_n) {
        subgraph_memory.nodes.resize(subgraph_memory_n, static_array::seq, static_array::noinit);

        if (p_graph.is_node_weighted()) {
          subgraph_memory.node_weights.resize(
              subgraph_memory_n, static_array::seq, static_array::noinit
          );
        }
      }

      if (subgraph_memory.edges.size() < num_block_edges) {
        subgraph_memory.edges.resize(num_block_edges, static_array::seq, static_array::noinit);

        if (p_graph.is_edge_weighted()) {
          subgraph_memory.edge_weights.resize(
              num_block_edges, static_array::seq, static_array::noinit
          );
        }
      }

      const StaticArray<NodeID> local_block_nodes(
          num_block_nodes, block_nodes.data() + block_nodes_offset[b]
      );
      const auto subgraph =
          graph::extract_subgraph(p_graph, b, local_block_nodes, mapping, subgraph_memory);

      DBG << "initial extend_partition_recursive() for block " << b << ", final k " << final_kb
          << ", subgraph k " << subgraph_k << ", weight " << p_graph.block_weight(b) << " of "
          << subgraph.total_node_weight();

      extend_partition_recursive(
          subgraph,
          subgraph_partitions[b],
          0,
          b,
          subgraph_k,
          p_graph.k(),
          input_ctx,
          {.nodes_start_pos = 0, .edges_start_pos = 0},
          subgraph_memory,
          tmp_extraction_mem_pool_ets.local(),
          bipartitioner_pool,
          &timing
      );
    });
  };

  TIMED_SCOPE("Copy subgraph partitions") {
    SCOPED_HEAP_PROFILER("Copy subgraph partitions");
    p_graph = graph::copy_subgraph_partitions(
        std::move(p_graph), subgraph_partitions, desired_k, input_ctx.partition.k, mapping
    );
  };

  KASSERT(p_graph.k() == desired_k);
}

void extend_partition(
    PartitionedGraph &p_graph, // stores current k
    const BlockID desired_k,   // extend to this many blocks
    const Context &input_ctx,  // stores input k
    graph::SubgraphMemory &subgraph_memory,
    TemporarySubgraphMemoryEts &tmp_extraction_mem_pool_ets,
    InitialBipartitionerWorkerPool &bipartitioner_pool,
    const int num_active_threads
) {
  if (input_ctx.partitioning.min_consecutive_seq_bipartitioning_levels > 0) {
    // Depending on the coarsening level and the deep multilevel implementation, it can occur that
    // this function is called with more threads than blocks in the graph partition. To avoid
    // wasting threads, we only extend the partition a little at first, and then recurse until all
    // threads can work on independent blocks.
    // "min_consecutive_seq_bipartitioning_levels" parameterizes the term "a little": when set to 1,
    // we have the most amount of parallelization, but waste time by re-extracting the block-induced
    // subgraphs from the partitioned graph; larger values do this less often at the cost of wasting
    // more parallel compute resources.
    // @todo change async_initial_partitioning.{cc, h} to make this obsolete ...
    const int factor = 2 << (input_ctx.partitioning.min_consecutive_seq_bipartitioning_levels - 1);
    while (desired_k > factor * p_graph.k() &&
           static_cast<BlockID>(num_active_threads) > p_graph.k()) {
      extend_partition(
          p_graph,
          factor * p_graph.k(),
          input_ctx,
          subgraph_memory,
          tmp_extraction_mem_pool_ets,
          bipartitioner_pool,
          num_active_threads
      );
    }
  }

  SCOPED_TIMER("Initial partitioning");

  const auto [subgraphs, mapping, positions] = TIMED_SCOPE("Extract subgraphs") {
    SCOPED_HEAP_PROFILER("Extract subgraphs");
    return extract_subgraphs(p_graph, input_ctx.partition.k, subgraph_memory);
  };

  auto subgraph_partitions = TIMED_SCOPE("Allocation") {
    SCOPED_HEAP_PROFILER("Allocation");

    ScalableVector<StaticArray<BlockID>> subgraph_partitions;
    for (const auto &subgraph : subgraphs) {
      subgraph_partitions.emplace_back(subgraph.n());
    }

    return subgraph_partitions;
  };

  tbb::enumerable_thread_specific<BipartitionTimingInfo> timings_ets;
  TIMED_SCOPE("Bipartitioning") {
    SCOPED_HEAP_PROFILER("Bipartitioning");

    tbb::parallel_for<BlockID>(0, subgraphs.size(), [&](const BlockID b) {
      BipartitionTimingInfo &timing = timings_ets.local();

      const auto &subgraph = subgraphs[b];
      const BlockID final_kb = compute_final_k(b, p_graph.k(), input_ctx.partition.k);

      const BlockID subgraph_k =
          (desired_k == input_ctx.partition.k) ? final_kb : desired_k / p_graph.k();

      if (subgraph_k > 1) {
        DBG << "initial extend_partition_recursive() for block " << b << ", final k " << final_kb
            << ", subgraph k " << subgraph_k << ", weight " << p_graph.block_weight(b) << " /// "
            << subgraph.total_node_weight();

        extend_partition_recursive(
            subgraph,
            subgraph_partitions[b],
            0,
            b,
            subgraph_k,
            p_graph.k(),
            input_ctx,
            positions[b],
            subgraph_memory,
            tmp_extraction_mem_pool_ets.local(),
            bipartitioner_pool,
            &timing
        );
      }
    });
  };

  TIMED_SCOPE("Copy subgraph partitions") {
    SCOPED_HEAP_PROFILER("Copy subgraph partitions");
    p_graph = graph::copy_subgraph_partitions(
        std::move(p_graph), subgraph_partitions, desired_k, input_ctx.partition.k, mapping
    );
  };

  KASSERT(p_graph.k() == desired_k);
}

// extend_partition with local memory allocation for subgraphs
void extend_partition(
    PartitionedGraph &p_graph,
    const BlockID desired_k,
    const Context &input_ctx,
    TemporarySubgraphMemoryEts &tmp_extraction_mem_pool_ets,
    InitialBipartitionerWorkerPool &bipartitioner_pool,
    const int num_active_threads
) {
  graph::SubgraphMemory memory;

  memory.resize(
      p_graph.n(),
      input_ctx.partition.k,
      p_graph.m(),
      p_graph.graph().is_node_weighted(),
      p_graph.graph().is_edge_weighted()
  );

  extend_partition(
      p_graph,
      desired_k,
      input_ctx,
      memory,
      tmp_extraction_mem_pool_ets,
      bipartitioner_pool,
      num_active_threads
  );
}

void complete_partial_extend_partition(
    PartitionedGraph &p_graph,
    const Context &input_ctx,
    SubgraphMemoryEts &extraction_mem_pool_ets,
    TemporarySubgraphMemoryEts &tmp_extraction_mem_pool_ets,
    InitialBipartitionerWorkerPool &bipartitioner_pool
) {
  SCOPED_TIMER("Initial partitioning");
  const BlockID current_k = p_graph.k();

  DBG << "Complete partial extend_partition() for k=" << current_k
      << " to k=" << input_ctx.partition.k;

  if (current_k == input_ctx.partition.k || math::is_power_of_2(current_k)) {
    return;
  }

  auto [mapping, block_nodes_offset, block_nodes, block_num_edges] = TIMED_SCOPE("Preprocessing") {
    SCOPED_HEAP_PROFILER("Preprocessing");
    return graph::lazy_extract_subgraphs_preprocessing(p_graph);
  };

  auto subgraph_partitions = TIMED_SCOPE("Allocation") {
    SCOPED_HEAP_PROFILER("Allocation");

    ScalableVector<StaticArray<BlockID>> subgraph_partitions;
    for (BlockID b = 0; b < current_k; ++b) {
      const NodeID num_block_nodes = block_nodes_offset[b + 1] - block_nodes_offset[b];
      subgraph_partitions.emplace_back(num_block_nodes);
    }

    return subgraph_partitions;
  };

  const int level = math::floor_log2(current_k);
  const BlockID expanded_blocks = current_k - (1 << level);
  const BlockID prev_current_k = math::floor2(current_k);
  const BlockID desired_k = std::min(math::ceil2(current_k), input_ctx.partition.k);

  TIMED_SCOPE("Bipartitioning") {
    SCOPED_HEAP_PROFILER("Bipartitioning");

    tbb::parallel_for<BlockID>(0, current_k, [&](const BlockID b) {
      // This block is already on the next level of the recursive bipartitioning tree
      if (b < 2 * expanded_blocks) {
        return;
      }

      const BlockID prev_b = b - expanded_blocks;

      const BlockID final_kb = compute_final_k(prev_b, prev_current_k, input_ctx.partition.k);
      const BlockID subgraph_k = (desired_k == input_ctx.partition.k) ? final_kb : 2;
      if (subgraph_k <= 1) {
        return;
      }

      auto &subgraph_memory = extraction_mem_pool_ets.local();

      const NodeID num_block_nodes = block_nodes_offset[b + 1] - block_nodes_offset[b];
      const NodeID subgraph_memory_n = num_block_nodes + final_kb;
      const EdgeID num_block_edges = block_num_edges[b];

      if (subgraph_memory.nodes.size() < subgraph_memory_n) {
        subgraph_memory.nodes.resize(subgraph_memory_n, static_array::seq, static_array::noinit);

        if (p_graph.is_node_weighted()) {
          subgraph_memory.node_weights.resize(
              subgraph_memory_n, static_array::seq, static_array::noinit
          );
        }
      }

      if (subgraph_memory.edges.size() < num_block_edges) {
        subgraph_memory.edges.resize(num_block_edges, static_array::seq, static_array::noinit);

        if (p_graph.is_edge_weighted()) {
          subgraph_memory.edge_weights.resize(
              num_block_edges, static_array::seq, static_array::noinit
          );
        }
      }

      const StaticArray<NodeID> local_block_nodes(
          num_block_nodes, block_nodes.data() + block_nodes_offset[b]
      );
      const auto subgraph =
          graph::extract_subgraph(p_graph, b, local_block_nodes, mapping, subgraph_memory);

      DBG << "Initial extend_partition_recursive() for abs block " << b << " with final k "
          << final_kb << ", subgraph k " << subgraph_k << ", weight " << p_graph.block_weight(b)
          << " of " << subgraph.total_node_weight();

      extend_partition_recursive(
          subgraph,
          subgraph_partitions[b],
          0,
          prev_b,
          subgraph_k,
          prev_current_k,
          input_ctx,
          {.nodes_start_pos = 0, .edges_start_pos = 0},
          subgraph_memory,
          tmp_extraction_mem_pool_ets.local(),
          bipartitioner_pool,
          nullptr
      );
    });
  };

  TIMED_SCOPE("Copy subgraph partitions") {
    SCOPED_HEAP_PROFILER("Copy subgraph partitions");
    std::vector<BlockID> k0(p_graph.k() + 1, desired_k / p_graph.k());
    k0.front() = 0;

    for (const BlockID b : p_graph.blocks()) {
      if (b < 2 * expanded_blocks) {
        k0[b + 1] = 1;
      } else {
        k0[b + 1] = std::min<BlockID>(
            2, compute_final_k(b - expanded_blocks, prev_current_k, input_ctx.partition.k)
        );
      }
    }

    DBG << "Block offsets: " << k0;

    parallel::prefix_sum(k0.begin(), k0.end(), k0.begin());

    StaticArray<BlockID> partition = p_graph.take_raw_partition();
    p_graph.pfor_nodes([&](const NodeID u) {
      const BlockID b = partition[u];
      const NodeID s_u = mapping[u];
      partition[u] = k0[b] + subgraph_partitions[b][s_u];
    });

    p_graph = PartitionedGraph(p_graph.graph(), desired_k, std::move(partition));
  };
}

} // namespace kaminpar::shm::partitioning<|MERGE_RESOLUTION|>--- conflicted
+++ resolved
@@ -24,13 +24,6 @@
 } // namespace
 
 PartitionContext create_kway_context(const Context &input_ctx, const PartitionedGraph &p_graph) {
-<<<<<<< HEAD
-  // if (p_graph.k() == input_ctx.partition.k && p_graph.n() == input_ctx.partition.n) {
-  //   return input_ctx.partition;
-  // }
-
-=======
->>>>>>> e0de49f3
   const BlockID input_k = input_ctx.partition.k;
   const BlockID current_k = p_graph.k();
 
