--- conflicted
+++ resolved
@@ -20,7 +20,6 @@
 
 SET_DEBUG(false);
 SET_STATISTICS_FROM_GLOBAL();
-<<<<<<< HEAD
 
 } // namespace
 
@@ -38,68 +37,18 @@
 
     max_block_weights[coarse_block] =
         input_ctx.partition.total_unrelaxed_max_block_weights(begin, end);
-
-    if (p_graph.k() != input_ctx.partition.k) { // @todo
-      max_block_weights[coarse_block] += end - begin;
-    }
-  }
-
-=======
-
-} // namespace
-
-PartitionContext create_kway_context(const Context &input_ctx, const PartitionedGraph &p_graph) {
-  //if (p_graph.k() == input_ctx.partition.k && p_graph.n() == input_ctx.partition.n) {
-  //  return input_ctx.partition;
-  //}
-
-  const BlockID input_k = input_ctx.partition.k;
-  const BlockID current_k = p_graph.k();
-
-  std::vector<BlockWeight> max_block_weights(p_graph.k());
-  BlockID cur_fine_block = 0;
-  for (const BlockID coarse_block : p_graph.blocks()) {
-    const BlockID num = compute_final_k(coarse_block, current_k, input_k);
-    const BlockID begin = cur_fine_block;
-    const BlockID end = cur_fine_block + num;
-    cur_fine_block += num;
-
-    max_block_weights[coarse_block] =
-        input_ctx.partition.total_unrelaxed_max_block_weights(begin, end);
-    // LOG << "Block " << coarse_block << ": max weight " << max_block_weights[coarse_block]
-    //     << " with inferred_eps()=" << input_ctx.partition.inferred_epsilon();
-
-    // if (p_graph.k() != input_ctx.partition.k) { // @todo
-    // max_block_weights[coarse_block] += end - begin;
-    //}
-  }
-
->>>>>>> 8c18d2c7
+  }
+
   const bool is_toplevel_ctx = (p_graph.n() == input_ctx.partition.n);
   const bool relax_max_block_weights = !is_toplevel_ctx;
 
   PartitionContext new_p_ctx;
   new_p_ctx.setup(p_graph.graph(), std::move(max_block_weights), relax_max_block_weights);
-<<<<<<< HEAD
 
   // @todo
   if (input_ctx.partition.has_epsilon()) {
     new_p_ctx.set_epsilon(input_ctx.partition.epsilon());
   }
-=======
-
-  // @todo
-  if (input_ctx.partition.has_epsilon()) {
-    new_p_ctx.set_epsilon(input_ctx.partition.epsilon());
-  }
-
-  // for (const BlockID coarse_block : p_graph.blocks()) {
-  //   LOG << "Block " << coarse_block << ": max weight " <<
-  //   new_p_ctx.max_block_weight(coarse_block)
-  //       << ", perfectly balanced weight: "
-  //       << new_p_ctx.perfectly_balanced_block_weight(coarse_block);
-  // }
->>>>>>> 8c18d2c7
 
   return new_p_ctx;
 }
@@ -438,7 +387,6 @@
   );
 }
 
-<<<<<<< HEAD
 void complete_partial_extend_partition(
     PartitionedGraph &p_graph,
     const Context &input_ctx,
@@ -578,6 +526,4 @@
   };
 }
 
-=======
->>>>>>> 8c18d2c7
 } // namespace kaminpar::shm::partitioning