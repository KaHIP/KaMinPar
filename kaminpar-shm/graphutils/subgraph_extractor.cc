--- conflicted
+++ resolved
@@ -154,11 +154,7 @@
     ));
   };
 
-<<<<<<< HEAD
   std::array<shm::Graph, 2> subgraphs{
-=======
-  std::array<Graph, 2> subgraphs{
->>>>>>> daafcad7
       create_graph(0, s_n[0], 0, s_m[0]), create_graph(n1, s_n[1], m1, s_m[1])
   };
 
