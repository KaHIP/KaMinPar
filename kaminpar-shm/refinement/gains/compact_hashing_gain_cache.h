--- conflicted
+++ resolved
@@ -27,8 +27,7 @@
 
 template <
     typename GraphType,
-    template <typename>
-    typename DeltaGainCacheType,
+    template <typename> typename DeltaGainCacheType,
     bool iterate_nonadjacent_blocks,
     bool iterate_exact_gains = false>
 class CompactHashingGainCache {
@@ -85,7 +84,6 @@
       _offsets.resize(_n + 1);
     }
 
-<<<<<<< HEAD
     const std::size_t total_nbytes = parallel::aligned_prefix_sum(
         _offsets.begin(),
         _offsets.begin() + _n + 1,
@@ -97,22 +95,6 @@
         }
     );
     const std::size_t gain_cache_size = math::div_ceil(total_nbytes, sizeof(std::uint64_t));
-=======
-    _offsets.front() = 0;
-    for (const NodeID u : _graph->nodes()) { // @todo parallelize
-      const EdgeID deg = math::ceil2(_graph->degree(u));
-      const unsigned width = compute_entry_width(u, deg < _k);
-      const unsigned nbytes = (deg < _k) ? width * deg : width * _k;
-
-      if (width > 0) {
-        _offsets[u] += (width - (_offsets[u] % width)) % width;
-        KASSERT(_offsets[u] % width == 0u);
-      }
-
-      _offsets[u + 1] = _offsets[u] + nbytes;
-    }
-    const std::size_t gain_cache_size = math::div_ceil(_offsets[_n], sizeof(std::uint64_t));
->>>>>>> 26f1d8e1
 
     if (_gain_cache.size() < gain_cache_size) {
       SCOPED_TIMER("Allocation");
