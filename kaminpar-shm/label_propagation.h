/*******************************************************************************
 * Generic implementation of parallel label propagation.
 *
 * @file:   parallel_label_propagation.h
 * @author: Daniel Seemaier
 * @date:   21.09.2021
 ******************************************************************************/
#pragma once

#include <atomic>
#include <optional>
#include <type_traits>

#include <tbb/concurrent_vector.h>
#include <tbb/enumerable_thread_specific.h>
#include <tbb/parallel_for.h>
#include <tbb/parallel_invoke.h>

#include "kaminpar-shm/datastructures/graph.h"
#include "kaminpar-shm/definitions.h"

#include "kaminpar-common/assertion_levels.h"
#include "kaminpar-common/datastructures/concurrent_fast_reset_array.h"
#include "kaminpar-common/datastructures/rating_map.h"
#include "kaminpar-common/datastructures/scalable_vector.h"
#include "kaminpar-common/heap_profiler.h"
#include "kaminpar-common/logger.h"
#include "kaminpar-common/parallel/atomic.h"
#include "kaminpar-common/random.h"
#include "kaminpar-common/tags.h"
#include "kaminpar-common/timer.h"

namespace kaminpar {
template <typename TGraph> struct LabelPropagationConfig {
  using Graph = TGraph;

  // Data structure used to accumulate edge weights for gain value calculation
  using RatingMap =
      ::kaminpar::RatingMap<shm::EdgeWeight, shm::NodeID, FastResetArray<shm::EdgeWeight>>;

  // Data type for cluster IDs and weights
  using ClusterID = tag::Mandatory;
  using ClusterWeight = tag::Mandatory;

  // Approx. number of edges per work unit
  static constexpr shm::NodeID kMinChunkSize = 1024;

  // Nodes per permutation unit: when iterating over nodes in a chunk, we divide
  // them into permutation units, iterate over permutation orders in random
  // order, and iterate over nodes inside a permutation unit in random order.
  static constexpr shm::NodeID kPermutationSize = 64;

  // When randomizing the node order inside a permutation unit, we pick a random
  // permutation from a pool of permutations. This constant determines the pool
  // size.
  static constexpr std::size_t kNumberOfNodePermutations = 64;

  // When computing a new cluster for each node in an iteration, nodes that use more than or equal
  // to the threshold amount of entires in the rating map are processed in a second phase
  // sequentially.
  static constexpr std::size_t kRatingMapThreshold = 10000;

  // If true, we count the number of empty clusters
  static constexpr bool kTrackClusterCount = false;

  // If true, match singleton clusters in 2-hop distance
  static constexpr bool kUseTwoHopClustering = false;

  static constexpr bool kUseActualGain = false;

  static constexpr bool kUseActiveSetStrategy = true;
  static constexpr bool kUseLocalActiveSetStrategy = false;
};

/*!
 * Generic implementation of parallel label propagation. To use, inherit from
 * this class and implement all mandatory template functions.
 *
 * @tparam Derived Derived class for static polymorphism.
 * @tparam Config Algorithmic configuration and data types.
 */
template <typename Derived, template <typename> typename TConfig, typename TGraph>
class LabelPropagation {
  static_assert(std::is_base_of_v<LabelPropagationConfig<TGraph>, TConfig<TGraph>>);

  SET_DEBUG(false);
  SET_STATISTICS(false);

protected:
  using Config = TConfig<TGraph>;
  using RatingMap = typename Config::RatingMap;
  using Graph = typename Config::Graph;
  using NodeID = typename Graph::NodeID;
  using NodeWeight = typename Graph::NodeWeight;
  using EdgeID = typename Graph::EdgeID;
  using EdgeWeight = typename Graph::EdgeWeight;
  using ClusterID = typename Config::ClusterID;
  using ClusterWeight = typename Config::ClusterWeight;

  using SecondPhaseSelectMode = shm::SecondPhaseSelectMode;
  using SecondPhaseAggregationMode = shm::SecondPhaseAggregationMode;

public:
  void set_max_degree(const NodeID max_degree) {
    _max_degree = max_degree;
  }
  [[nodiscard]] NodeID max_degree() const {
    return _max_degree;
  }

  void set_max_num_neighbors(const ClusterID max_num_neighbors) {
    _max_num_neighbors = max_num_neighbors;
  }
  [[nodiscard]] ClusterID max_num_neighbors() const {
    return _max_num_neighbors;
  }

  void set_use_two_phases(const bool use_two_phases) {
    _use_two_phases = use_two_phases;
  }
  [[nodiscard]] bool use_two_phases() const {
    return _use_two_phases;
  }

  void set_second_phase_select_mode(const SecondPhaseSelectMode mode) {
    _second_phase_select_mode = mode;
  }
  [[nodiscard]] SecondPhaseSelectMode second_phase_select_mode() const {
    return _second_phase_select_mode;
  }

  void set_second_phase_aggregation_mode(const SecondPhaseAggregationMode mode) {
    _second_phase_aggregation_mode = mode;
  }
  [[nodiscard]] SecondPhaseAggregationMode second_phase_aggregation_mode() const {
    return _second_phase_aggregation_mode;
  }

  void set_desired_num_clusters(const ClusterID desired_num_clusters) {
    _desired_num_clusters = desired_num_clusters;
  }
  [[nodiscard]] ClusterID desired_num_clusters() const {
    return _desired_num_clusters;
  }

  [[nodiscard]] EdgeWeight expected_total_gain() const {
    return _expected_total_gain;
  }

protected:
  /*!
   * (Re)allocates memory to run label propagation on a graph with \c num_nodes
   * nodes.
   * @param num_nodes Number of nodes in the graph.
   */
  void allocate(const NodeID num_nodes, const ClusterID num_clusters) {
    allocate(num_nodes, num_nodes, num_clusters);
  }

  /*!
   * (Re)allocates memory to run label propagation on a graph with \c num_nodes
   * nodes in total, but a clustering is only computed for the first \c
   * num_active_nodes nodes.
   *
   * This is mostly useful for distributed graphs where ghost nodes are always
   * inactive.
   *
   * @param num_nodes Total number of nodes in the graph, i.e., neighbors of
   * active nodes have an ID less than this.
   * @param num_active_nodes Number of nodes for which a cluster label is
   * computed.
   */
  void allocate(const NodeID num_nodes, const NodeID num_active_nodes, const NodeID num_clusters) {
    SCOPED_HEAP_PROFILER("Label Propagation Allocation");

    if (_num_nodes < num_nodes) {
      if constexpr (Config::kUseLocalActiveSetStrategy) {
        _active.resize(num_nodes);
      }
      _num_nodes = num_nodes;
    }

    if (_num_active_nodes < num_active_nodes) {
      if constexpr (Config::kUseActiveSetStrategy) {
        _active.resize(num_active_nodes);
      }
      if constexpr (Config::kUseTwoHopClustering) {
        _favored_clusters.resize(num_active_nodes);
      }
      _num_active_nodes = num_active_nodes;
    }

    if (_num_clusters < num_clusters) {
      for (auto &rating_map : _rating_map_ets) {
        rating_map.change_max_size(num_clusters);
      }
      _num_clusters = num_clusters;
    }
  }

  /*!
   * Initialize label propagation. Must be called after \c allocate().
   * @param graph Graph for label propagation.
   * @param num_clusters Number of different clusters the nodes are placed in
   * initially. When using label propagation as refinement graphutils, this is
   * usually the number of blocks. When using as for clustering, it is usually
   * the number of nodes.
   */
  void initialize(const Graph *graph, const ClusterID num_clusters) {
    KASSERT(
        graph->n() == 0 || (_num_nodes > 0u && _num_active_nodes > 0u),
        "you must call allocate() before initialize()"
    );

    _graph = graph;
    _initial_num_clusters = num_clusters;
    _current_num_clusters = num_clusters;
    reset_state();
  }

  /*!
   * Determines whether we should stop label propagation because the number of
   * non-empty clusters has been reduced sufficiently.
   * @return Whether label propagation should be stopped now.
   */
  bool should_stop() {
    if (Config::kTrackClusterCount) {
      return _current_num_clusters <= _desired_num_clusters;
    }
    return false;
  }

  /*!
   * Move a single node to a new cluster.
   *
   * @tparam parallel Whether the best cluster for the node should be computed in parallel.
   * @tparam RatingMap The rating map used for computing the best cluster for the node.
   *
   * @param u The node that is moved.
   * @param rand (Thread-local) \c Random object.
   * @param rating_map (Thread-local) rating map for gain computation.
   *
   * @return Pair with: whether the node was moved to another cluster, whether the previous cluster
   * is now empty.
   */
  template <bool parallel = false, typename RatingMap>
  std::pair<bool, bool> handle_node(const NodeID u, Random &rand, RatingMap &rating_map) {
    if (derived_skip_node(u)) {
      return {false, false};
    }

    const NodeWeight u_weight = _graph->node_weight(u);
    const ClusterID u_cluster = derived_cluster(u);

    std::optional<std::pair<ClusterID, EdgeWeight>> best_cluster_opt;
    if constexpr (parallel) {
      best_cluster_opt = find_best_cluster<true>(u, u_weight, u_cluster, rand, rating_map);
    } else {
      const auto action = [&](auto &map) {
        return find_best_cluster(u, u_weight, u_cluster, rand, map);
      };

      std::size_t upper_bound_size = std::min<ClusterID>(_graph->degree(u), _initial_num_clusters);
      if (_use_two_phases && _second_phase_select_mode == SecondPhaseSelectMode::FULL_RATING_MAP) {
        upper_bound_size = std::min(upper_bound_size, Config::kRatingMapThreshold);
      }

      rating_map.update_upper_bound_size(upper_bound_size);
      best_cluster_opt = rating_map.run_with_map(action, action);
    }

    if (const auto best_cluster = best_cluster_opt) {
      const auto [new_cluster, new_gain] = *best_cluster;

      if (derived_cluster(u) != new_cluster) {
        if (derived_move_cluster_weight(
                u_cluster, new_cluster, u_weight, derived_max_cluster_weight(new_cluster)
            )) {
          derived_move_node(u, new_cluster);
          activate_neighbors(u);
          IFSTATS(_expected_total_gain += new_gain);

          const bool decrement_cluster_count =
              Config::kTrackClusterCount && derived_cluster_weight(u_cluster) == 0;
          // do not update _current_num_clusters here to avoid fetch_add()
          return {true, decrement_cluster_count}; // did move, did reduce nonempty
                                                  // cluster count?
        }
      }
    }

    // did not move, did not reduce cluster count
    return {false, false};
  }

  struct ClusterSelectionState {
    Random &local_rand;
    NodeID u;
    NodeWeight u_weight;
    ClusterID initial_cluster;
    ClusterWeight initial_cluster_weight;
    ClusterID best_cluster;
    EdgeWeight best_gain;
    ClusterWeight best_cluster_weight;
    ClusterID current_cluster;
    EdgeWeight current_gain;
    ClusterWeight current_cluster_weight;
  };

  /*!
   * Computes the best feasible cluster for a node.
   *
   * @tparam parallel Whether the best cluster for the node should be computed in parallel.
   * @tparam RatingMap The rating map used for computing the best cluster for the node.
   *
   * @param u The node for which the cluster is computed.
   * @param u_weight The weight of the node.
   * @param u_cluster The current cluster of the node.
   * @param rand (Thread-local) \c Random object.
   * @param map (Thread-local) rating map to compute gain values.
   *
   * @return Pair with: new cluster of the node, gain value for the move to the new cluster.
   */
  template <bool parallel = false, typename RatingMap>
  std::optional<std::pair<ClusterID, EdgeWeight>> find_best_cluster(
      const NodeID u,
      const NodeWeight u_weight,
      const ClusterID u_cluster,
      Random &rand,
      RatingMap &map
  ) {
    const ClusterWeight initial_cluster_weight = derived_cluster_weight(u_cluster);
    ClusterSelectionState state{
        .local_rand = rand,
        .u = u,
        .u_weight = u_weight,
        .initial_cluster = u_cluster,
        .initial_cluster_weight = initial_cluster_weight,
        .best_cluster = u_cluster,
        .best_gain = 0,
        .best_cluster_weight = initial_cluster_weight,
        .current_cluster = 0,
        .current_gain = 0,
        .current_cluster_weight = 0,
    };

    bool is_interface_node = false;

    if constexpr (parallel) {
      switch (_second_phase_aggregation_mode) {
      case SecondPhaseAggregationMode::DIRECT: {
        _graph->pfor_neighbors(u, _max_num_neighbors, 2000, [&](const EdgeID e, const NodeID v) {
          if (derived_accept_neighbor(u, v)) {
            const ClusterID v_cluster = derived_cluster(v);
            const EdgeWeight rating = _graph->edge_weight(e);

            const EdgeWeight prev_rating =
                __atomic_fetch_add(&map[v_cluster], rating, __ATOMIC_RELAXED);

            if (prev_rating == 0) {
              map.local_used_entries().push_back(v_cluster);
            }

            if constexpr (Config::kUseLocalActiveSetStrategy) {
              is_interface_node |= v >= _num_active_nodes;
            }
          }
        });
        break;
      }
      case SecondPhaseAggregationMode::BUFFERED: {
        const auto flush_local_rating_map = [&](auto &local_rating_map) {
          for (const auto [cluster, rating] : local_rating_map.entries()) {
            const EdgeWeight prev_rating =
                __atomic_fetch_add(&map[cluster], rating, __ATOMIC_RELAXED);

            if (prev_rating == 0) {
              map.local_used_entries().push_back(cluster);
            }
          }

          local_rating_map.clear();
        };

        _graph->pfor_neighbors(u, _max_num_neighbors, 2000, [&](auto &&local_pfor_neighbors) {
          auto &local_rating_map = _rating_map_ets.local().small_map();

          local_pfor_neighbors([&](const EdgeID e, const NodeID v) {
            if (derived_accept_neighbor(u, v)) {
              const ClusterID v_cluster = derived_cluster(v);
              const EdgeWeight rating = _graph->edge_weight(e);

              local_rating_map[v_cluster] += rating;

              if (local_rating_map.size() >= Config::kRatingMapThreshold) {
                flush_local_rating_map(local_rating_map);
              }
            }
          });
        });

        tbb::parallel_for(_rating_map_ets.range(), [&](auto &rating_maps) {
          for (auto &rating_map : rating_maps) {
            auto &local_rating_map = rating_map.small_map();
            flush_local_rating_map(local_rating_map);
          }
        });
        break;
      }
      }
    } else {
      const bool use_frm_two_phases =
          _use_two_phases && _second_phase_select_mode == SecondPhaseSelectMode::FULL_RATING_MAP;
      bool second_phase_node = false;

      _graph->neighbors(u, _max_num_neighbors, [&](const EdgeID e, const NodeID v) {
        if (derived_accept_neighbor(u, v)) {
          const ClusterID v_cluster = derived_cluster(v);
          const EdgeWeight rating = _graph->edge_weight(e);

          map[v_cluster] += rating;

          if (use_frm_two_phases && map.size() >= Config::kRatingMapThreshold) {
            _second_phase_nodes.push_back(u);
            map.clear();

            second_phase_node = true;
            return true;
          }

          if constexpr (Config::kUseLocalActiveSetStrategy) {
            is_interface_node |= v >= _num_active_nodes;
          }
        }

        return false;
      });

      if (second_phase_node) {
        return std::nullopt;
      }
    }

    if constexpr (Config::kUseLocalActiveSetStrategy) {
      if (!is_interface_node) {
        _active[u] = 0;
      }
    }
    if constexpr (Config::kUseActiveSetStrategy) {
      _active[u] = 0;
    }

    // After LP, we might want to use 2-hop clustering to merge nodes that
    // could not find any cluster to join for this, we store a favored cluster
    // for each node u if:
    // (1) we actually use 2-hop clustering
    // (2) u is still in a singleton cluster (weight of node == weight of cluster)
    // (3) the cluster is light (at most half full)
    ClusterID favored_cluster = u_cluster;
    const bool store_favored_cluster =
        Config::kUseTwoHopClustering && u_weight == initial_cluster_weight &&
        initial_cluster_weight <= derived_max_cluster_weight(u_cluster) / 2;

    const EdgeWeight gain_delta = (Config::kUseActualGain) ? map[u_cluster] : 0;

    if constexpr (parallel) {
      std::vector<std::tuple<EdgeWeight, ClusterID, EdgeWeight, ClusterID>> local_values;
      local_values.resize(tbb::this_task_arena::max_concurrency());

      map.iterate_and_reset([&](const auto i, const auto &used_entries) {
        ClusterSelectionState local_state{
            .local_rand = Random::instance(),
            .u = u,
            .u_weight = u_weight,
            .initial_cluster = u_cluster,
            .initial_cluster_weight = initial_cluster_weight,
            .best_cluster = u_cluster,
            .best_gain = 0,
            .best_cluster_weight = initial_cluster_weight,
            .current_cluster = 0,
            .current_gain = 0,
            .current_cluster_weight = 0,
        };
        ClusterID local_favored_cluster_gain = 0;
        ClusterID local_favored_cluster = u_cluster;

        for (const ClusterID cluster : used_entries) {
          const EdgeWeight rating = map[cluster];

          local_state.current_cluster = cluster;
          local_state.current_gain = rating - gain_delta;
          local_state.current_cluster_weight = derived_cluster_weight(cluster);

          if (store_favored_cluster && local_state.current_gain > local_state.best_gain) {
            local_favored_cluster_gain = local_state.current_cluster;
            local_favored_cluster = local_state.current_cluster;
          }

          if (derived_accept_cluster(local_state)) {
            local_state.best_cluster = local_state.current_cluster;
            local_state.best_cluster_weight = local_state.current_cluster_weight;
            local_state.best_gain = local_state.current_gain;
          }
        }

        local_values[i] = std::make_tuple(
            local_state.best_gain,
            local_state.best_cluster,
            local_favored_cluster_gain,
            local_favored_cluster
        );
      });

      EdgeWeight favored_cluster_gain = 0;
      for (auto const [best_gain, best_cluster, local_favored_cluster_gain, local_favored_cluster] :
           local_values) {
        if (best_gain > state.best_gain) {
          state.best_gain = best_gain;
          state.best_cluster = best_cluster;
        }

        if (store_favored_cluster && local_favored_cluster_gain > favored_cluster_gain) {
          favored_cluster_gain = local_favored_cluster_gain;
          favored_cluster = local_favored_cluster;
        }
      }
    } else {
      for (const auto [cluster, rating] : map.entries()) {
        state.current_cluster = cluster;
        state.current_gain = rating - gain_delta;
        state.current_cluster_weight = derived_cluster_weight(cluster);

        if (store_favored_cluster && state.current_gain > state.best_gain) {
          favored_cluster = state.current_cluster;
        }

        if (derived_accept_cluster(state)) {
          state.best_cluster = state.current_cluster;
          state.best_cluster_weight = state.current_cluster_weight;
          state.best_gain = state.current_gain;
        }
      }
    }

    // if we couldn't join any cluster, we store the favored cluster
    if (store_favored_cluster && state.best_cluster == state.initial_cluster) {
      _favored_clusters[u] = favored_cluster;
    }

    const EdgeWeight actual_gain = IFSTATS(state.best_gain - map[state.initial_cluster]);
    if constexpr (!parallel) {
      map.clear();
<<<<<<< HEAD
    }
=======
      return std::make_pair(state.best_cluster, actual_gain);
    };

    const auto [best_cluster, gain] = local_rating_map.execute(
        std::min<ClusterID>(_graph->degree(u), _initial_num_clusters), action
    );
>>>>>>> 0c7127ad

    return std::make_pair(state.best_cluster, actual_gain);
  }

  /*!
   * Flags neighbors of a node that has been moved as active.
   *
   * @param u Node that was moved.
   */
  void activate_neighbors(const NodeID u) {
    _graph->adjacent_nodes(u, [this](const NodeID v) {
      // call derived_activate_neighbor() even if we do not use the active set
      // strategy since the function might have side effects; the compiler
      // should remove it if it does not side effects
      if (derived_activate_neighbor(v)) {
        if constexpr (Config::kUseActiveSetStrategy || Config::kUseLocalActiveSetStrategy) {
          _active[v].store(1, std::memory_order_relaxed);
        }
      }
    });
  }

  template <bool match>
  void handle_isolated_nodes(
      const NodeID from = 0, const NodeID to = std::numeric_limits<ClusterID>::max()
  ) {
    constexpr ClusterID kInvalidClusterID = std::numeric_limits<ClusterID>::max();
    tbb::enumerable_thread_specific<ClusterID> current_cluster_ets(kInvalidClusterID);

    tbb::parallel_for(
        tbb::blocked_range<NodeID>(from, std::min(_graph->n(), to)),
        [&](tbb::blocked_range<NodeID> r) {
          ClusterID cluster = current_cluster_ets.local();

          for (NodeID u = r.begin(); u != r.end(); ++u) {
            if (_graph->degree(u) == 0) {
              const ClusterID cu = derived_cluster(u);

              if (cluster != kInvalidClusterID &&
                  derived_move_cluster_weight(
                      cu, cluster, derived_cluster_weight(cu), derived_max_cluster_weight(cluster)
                  )) {
                derived_move_node(u, cluster);
                if constexpr (match) {
                  cluster = kInvalidClusterID;
                }
              } else {
                cluster = cu;
              }
            }
          }

          current_cluster_ets.local() = cluster;
        }
    );
  }

  /*!
   * Compute a 2-hop clustering on nodes that are in singleton clusters.
   * @param from
   * @param to
   */
  void perform_two_hop_clustering(
      const NodeID from = 0, const NodeID to = std::numeric_limits<ClusterID>::max()
  ) {
    static_assert(Config::kUseTwoHopClustering, "2-hop clustering is disabled");

    // Reset _favored_clusters entries for nodes that are not considered for
    // 2-hop clustering, i.e., nodes that are already clustered with at least one other node or
    // nodes that have more weight than max_weight/2.
    // Set _favored_clusters to dummy entry _graph->n() for isolated nodes
    tbb::parallel_for(from, std::min(to, _graph->n()), [&](const NodeID u) {
      if (u != derived_cluster(u)) {
        _favored_clusters[u] = u;
      } else {
        const auto initial_weight = derived_initial_cluster_weight(u);
        const auto current_weight = derived_cluster_weight(u);
        const auto max_weight = derived_max_cluster_weight(u);
        if (current_weight != initial_weight || current_weight > max_weight / 2) {
          _favored_clusters[u] = u;
        }
      }
    });

    tbb::parallel_for(from, std::min(to, _graph->n()), [&](const NodeID u) {
      // Abort once we have merged enough clusters to achieve the configured minimum shrink factor
      if (should_stop()) {
        return;
      }

      // Skip nodes that should not be considered during 2-hop clustering
      const NodeID favored_leader = _favored_clusters[u];
      if (favored_leader == u) {
        return;
      }

      do {
        // If this works, we set ourself as clustering partners for nodes that have the same favored
        // cluster we have
        NodeID expected_value = favored_leader;
        if (_favored_clusters[favored_leader].compare_exchange_strong(expected_value, u)) {
          break;
        }

        // If this did not work, there is another node that has the same favored cluster
        // Try to join the cluster of that node
        const NodeID partner = expected_value;
        if (_favored_clusters[favored_leader].compare_exchange_strong(
                expected_value, favored_leader
            )) {
          if (derived_move_cluster_weight(
                  u, partner, derived_cluster_weight(u), derived_max_cluster_weight(partner)
              )) {
            derived_move_node(u, partner);
            --_current_num_clusters;
          }

          break;
        }
      } while (true);
    });
  }

private:
  void reset_state() {
    tbb::parallel_invoke(
        [&] {
          tbb::parallel_for<NodeID>(0, _graph->n(), [&](const NodeID u) {
            if constexpr (Config::kUseActiveSetStrategy || Config::kUseLocalActiveSetStrategy) {
              _active[u] = 1;
            }

            const ClusterID initial_cluster = derived_initial_cluster(u);
            derived_init_cluster(u, initial_cluster);
            if constexpr (Config::kUseTwoHopClustering) {
              _favored_clusters[u] = initial_cluster;
            }

            derived_reset_node_state(u);
          });
        },
        [&] {
          tbb::parallel_for<ClusterID>(0, _initial_num_clusters, [&](const ClusterID cluster) {
            derived_init_cluster_weight(cluster, derived_initial_cluster_weight(cluster));
          });
        }
    );
    IFSTATS(_expected_total_gain = 0);
    _current_num_clusters = _initial_num_clusters;
  }

private: // CRTP calls
  //! Return current cluster ID of  node \c u.
  [[nodiscard]] ClusterID derived_cluster(const NodeID u) {
    return static_cast<Derived *>(this)->cluster(u);
  }

  //! Initially place \c u in cluster \cluster.
  void derived_init_cluster(const NodeID u, const ClusterID cluster) {
    static_cast<Derived *>(this)->init_cluster(u, cluster);
  }

  //! Change cluster of node \c u to \c cluster.
  void derived_move_node(const NodeID u, const ClusterID cluster) {
    static_cast<Derived *>(this)->move_node(u, cluster);
  }

  //! Return current weight of cluster \c cluster.
  [[nodiscard]] ClusterWeight derived_cluster_weight(const ClusterID cluster) {
    return static_cast<Derived *>(this)->cluster_weight(cluster);
  }

  //! Initially set weight of cluster \cluster to \c weight.
  void derived_init_cluster_weight(const ClusterID cluster, const ClusterWeight weight) {
    static_cast<Derived *>(this)->init_cluster_weight(cluster, weight);
  }

  //! Attempt to move \c delta weight from cluster \c old_cluster to \c
  //! new_cluster, which can take at most \c max_weight weight.
  [[nodiscard]] bool derived_move_cluster_weight(
      const ClusterID old_cluster,
      const ClusterID new_cluster,
      const ClusterWeight delta,
      const ClusterWeight max_weight
  ) {
    return static_cast<Derived *>(this)->move_cluster_weight(
        old_cluster, new_cluster, delta, max_weight
    );
  }

  //! Return the maximum weight of cluster \c cluster.
  [[nodiscard]] ClusterWeight derived_max_cluster_weight(const ClusterID cluster) {
    return static_cast<Derived *>(this)->max_cluster_weight(cluster);
  }

  //! Determine whether a node should be moved to a new cluster.
  [[nodiscard]] bool derived_accept_cluster(const ClusterSelectionState &state) {
    return static_cast<Derived *>(this)->accept_cluster(state);
  }

  void derived_reset_node_state(const NodeID u) {
    static_cast<Derived *>(this)->reset_node_state(u);
  }

  [[nodiscard]] inline bool derived_accept_neighbor(const NodeID u, const NodeID v) {
    return static_cast<Derived *>(this)->accept_neighbor(u, v);
  }

  [[nodiscard]] inline bool derived_activate_neighbor(const NodeID u) {
    return static_cast<Derived *>(this)->activate_neighbor(u);
  }

  [[nodiscard]] ClusterID derived_initial_cluster(const NodeID u) {
    return static_cast<Derived *>(this)->initial_cluster(u);
  }

  [[nodiscard]] ClusterWeight derived_initial_cluster_weight(const ClusterID cluster) {
    return static_cast<Derived *>(this)->initial_cluster_weight(cluster);
  }

  [[nodiscard]] bool derived_skip_node(const NodeID node) {
    return static_cast<Derived *>(this)->skip_node(node);
  }

protected: // Default implementations
  void reset_node_state(const NodeID /* node */) {}

  [[nodiscard]] inline bool accept_neighbor(const NodeID /* u */, const NodeID /* v */) {
    return true;
  }

  [[nodiscard]] inline bool activate_neighbor(const NodeID /* node */) {
    return true;
  }

  [[nodiscard]] inline ClusterID initial_cluster(const NodeID u) {
    return derived_cluster(u);
  }

  [[nodiscard]] inline ClusterWeight initial_cluster_weight(const ClusterID cluster) {
    return derived_cluster_weight(cluster);
  }

  [[nodiscard]] inline bool skip_node(const NodeID /* node */) {
    return false;
  }

protected: // Members
  //! Graph we operate on, or \c nullptr if \c initialize has not been called
  //! yet.
  const Graph *_graph{nullptr};

  //! The number of non-empty clusters before we ran the first iteration of
  //! label propagation.
  ClusterID _initial_num_clusters;

  //! The current number of non-empty clusters. Only meaningful if empty
  //! clusters are being counted.
  parallel::Atomic<ClusterID> _current_num_clusters;

  //! We stop label propagation if the number of non-empty clusters falls below
  //! this threshold. Only has an effect if empty clusters are being counted.
  ClusterID _desired_num_clusters{0};

  //! We do not move nodes with a degree higher than this. However, other nodes
  //! may still be moved to the cluster of with degree larger than this
  //! threshold.
  NodeID _max_degree{std::numeric_limits<NodeID>::max()};

  //! When computing the gain values for a node, this is an upper limit on the
  //! number of neighbors of the nodes we consider. Any more neighbors are
  //! ignored.
  NodeID _max_num_neighbors{std::numeric_limits<NodeID>::max()}; //! Only consider this many
                                                                 //! neighbors per node

  //! Uses two phases in each iteration, where the first phase iterates in parallel over the
  //! low-degree nodes and the second phase iterates sequentially over the high-degree nodes but in
  //! parallel over their neighbors.
  bool _use_two_phases{false};

  SecondPhaseSelectMode _second_phase_select_mode;
  SecondPhaseAggregationMode _second_phase_aggregation_mode;

  //! Thread-local map to compute gain values.
  tbb::enumerable_thread_specific<RatingMap> _rating_map_ets{[this] {
    return RatingMap{_num_clusters};
  }};

  //! Flags nodes with at least one node in its neighborhood that changed
  //! clusters during the last iteration. Nodes without this flag set must not
  //! be considered in the next iteration.
  scalable_vector<parallel::Atomic<uint8_t>> _active;

  //! If a node cannot join any cluster during an iteration, this vector stores
  //! the node's highest rated cluster independent of the maximum cluster
  //! weight. This information is used during 2-hop clustering.
  scalable_vector<parallel::Atomic<ClusterID>> _favored_clusters;

  //! The nodes which should be processed in the second phase.
  tbb::concurrent_vector<NodeID> _second_phase_nodes;

  //! If statistics are enabled, this is the sum of the gain of all moves that
  //! were performed. If executed single-thread, this should be equal to the
  //! reduction of the edge cut.
  parallel::Atomic<EdgeWeight> _expected_total_gain;

private:
  NodeID _num_nodes{0};
  NodeID _num_active_nodes{0};
  ClusterID _num_clusters{0};
};

/*!
 * Parallel label propagation template that iterates over nodes in their natural
 * order.
 * @tparam Derived Derived subclass for static polymorphism.
 * @tparam Config Algorithmic configuration and data types.
 */
template <typename Derived, template <typename> typename TConfig, typename TGraph>
class InOrderLabelPropagation : public LabelPropagation<Derived, TConfig, TGraph> {
  static_assert(std::is_base_of_v<LabelPropagationConfig<TGraph>, TConfig<TGraph>>);
  SET_DEBUG(false);

protected:
  using Config = TConfig<TGraph>;
  using Base = LabelPropagation<Derived, TConfig, TGraph>;

  using Graph = typename Base::Graph;
  using ClusterID = typename Base::ClusterID;
  using ClusterWeight = typename Base::ClusterWeight;
  using EdgeID = typename Base::EdgeID;
  using EdgeWeight = typename Base::EdgeWeight;
  using NodeID = typename Base::NodeID;
  using NodeWeight = typename Base::NodeWeight;

  using Base::handle_node;
  using Base::set_max_degree;
  using Base::set_max_num_neighbors;
  using Base::should_stop;

  NodeID
  perform_iteration(const NodeID from = 0, const NodeID to = std::numeric_limits<NodeID>::max()) {
    tbb::enumerable_thread_specific<NodeID> num_moved_nodes_ets;

    tbb::parallel_for(
        tbb::blocked_range<NodeID>(from, std::min(_graph->n(), to)),
        [&](const auto &r) {
          EdgeID work_since_update = 0;
          NodeID num_removed_clusters = 0;

          auto &num_moved_nodes = num_moved_nodes_ets.local();
          auto &rand = Random::instance();
          auto &rating_map = _rating_map_ets.local();

          for (NodeID u = r.begin(); u != r.end(); ++u) {
            if (_graph->degree(u) > _max_degree) {
              continue;
            }

            if constexpr (Config::kUseActiveSetStrategy || Config::kUseLocalActiveSetStrategy) {
              if (!_active[u].load(std::memory_order_relaxed)) {
                continue;
              }
            }

            if (work_since_update > Config::kMinChunkSize) {
              if (Base::should_stop()) {
                return;
              }

              _current_num_clusters -= num_removed_clusters;
              work_since_update = 0;
              num_removed_clusters = 0;
            }

            const auto [moved_node, emptied_cluster] = handle_node(u, rand, rating_map);
            work_since_update += _graph->degree(u);
            if (moved_node) {
              ++num_moved_nodes;
            }
            if (emptied_cluster) {
              ++num_removed_clusters;
            }
          }
        }
    );

    return num_moved_nodes_ets.combine(std::plus{});
  }

  using Base::_active;
  using Base::_current_num_clusters;
  using Base::_graph;
  using Base::_max_degree;
  using Base::_rating_map_ets;
};

/*!
 * Parallel label propagation template that iterates over nodes in chunk random
 * order.
 * @tparam Derived Derived subclass for static polymorphism.
 * @tparam Config Algorithmic configuration and data types.
 */
template <typename Derived, template <typename> typename TConfig, typename TGraph>
class ChunkRandomdLabelPropagation : public LabelPropagation<Derived, TConfig, TGraph> {
  using Config = TConfig<TGraph>;
  using Base = LabelPropagation<Derived, TConfig, TGraph>;
  static_assert(std::is_base_of_v<LabelPropagationConfig<TGraph>, TConfig<TGraph>>);

  SET_DEBUG(false);

protected:
  using Graph = typename Base::Graph;
  using ClusterID = typename Base::ClusterID;
  using ClusterWeight = typename Base::ClusterWeight;
  using EdgeID = typename Base::EdgeID;
  using EdgeWeight = typename Base::EdgeWeight;
  using NodeID = typename Base::NodeID;
  using NodeWeight = typename Base::NodeWeight;

  using Base::handle_node;
  using Base::set_max_degree;
  using Base::set_max_num_neighbors;
  using Base::should_stop;

  void initialize(const Graph *graph, const ClusterID num_clusters) {
    Base::initialize(graph, num_clusters);
    _chunks.clear();
    _buckets.clear();
  }

  /**
   * Performs label propagation on local nodes in range [from, to) in
   * chunk-randomized order.
   *
   * The randomization works in multiple steps:
   * - Nodes within the iteration order are split into chunks of consecutive
   * nodes. The size of each chunk is determined by
   * LabelPropagationConfig::kMinChunkSize, which is a lower bound on the sum of
   * the degrees assigned to a chunk (nodes are assigned to a chunk until the
   * limit is exceeded).
   * - Afterwards, the order of chunk is shuffled.
   * - Finally, chunks are processed in parallel. To this end, the nodes
   * assigned to a chunk are once more split into sub-chunks, which are then
   * processed sequentially and in-order; however, within a sub-chunk, nodes are
   * once more shuffled.
   * - If available, degree buckets are respected: chunks of smaller buckets are
   * processed before chunks of larger buckets.
   *
   * @param from First node in the iteration range.
   * @param to First node that is not part of the iteration range.
   * @return Number of nodes that where moved to new blocks / clusters.
   */
  NodeID
  perform_iteration(const NodeID from = 0, const NodeID to = std::numeric_limits<NodeID>::max()) {
    START_HEAP_PROFILER("Buckets");
    TIMED_SCOPE("Buckets") {
      if (from != 0 || to != std::numeric_limits<NodeID>::max()) {
        _chunks.clear();
      }
      if (_chunks.empty()) {
        init_chunks(from, to);
      }
      shuffle_chunks();
    };
    STOP_HEAP_PROFILER();

    tbb::enumerable_thread_specific<NodeID> num_moved_nodes_ets;
    parallel::Atomic<std::size_t> next_chunk = 0;

    const bool use_high_degree_two_phases =
        Base::_use_two_phases &&
        Base::_second_phase_select_mode == Base::SecondPhaseSelectMode::HIGH_DEGREE &&
        Base::_initial_num_clusters >= Config::kRatingMapThreshold;

    START_HEAP_PROFILER("First phase");
    START_TIMER("First phase");
    tbb::parallel_for(static_cast<std::size_t>(0), _chunks.size(), [&](const std::size_t) {
      if (should_stop()) {
        return;
      }

      auto &local_num_moved_nodes = num_moved_nodes_ets.local();
      auto &local_rand = Random::instance();
      auto &local_rating_map = _rating_map_ets.local();
      NodeID num_removed_clusters = 0;

      const auto chunk_id = next_chunk.fetch_add(1, std::memory_order_relaxed);
      const auto &chunk = _chunks[chunk_id];
      const auto &permutation = _random_permutations.get(local_rand);

      const std::size_t num_sub_chunks =
          std::ceil(1.0 * (chunk.end - chunk.start) / Config::kPermutationSize);
      std::vector<NodeID> sub_chunk_permutation(num_sub_chunks);
      std::iota(sub_chunk_permutation.begin(), sub_chunk_permutation.end(), 0);
      local_rand.shuffle(sub_chunk_permutation);

      for (std::size_t sub_chunk = 0; sub_chunk < num_sub_chunks; ++sub_chunk) {
        for (std::size_t i = 0; i < Config::kPermutationSize; ++i) {
          const NodeID u = chunk.start +
                           Config::kPermutationSize * sub_chunk_permutation[sub_chunk] +
                           permutation[i % Config::kPermutationSize];
          if (u >= chunk.end) {
            continue;
          }

          if ((Config::kUseActiveSetStrategy || Config::kUseLocalActiveSetStrategy) &&
              !_active[u].load(std::memory_order_relaxed)) {
            continue;
          }

          const NodeID degree = _graph->degree(u);
          if (degree < _max_degree) {
            if (use_high_degree_two_phases && degree >= Config::kRatingMapThreshold) {
              _second_phase_nodes.push_back(u);
              continue;
            }

            const auto [moved_node, emptied_cluster] = handle_node(u, local_rand, local_rating_map);

            if (moved_node) {
              ++local_num_moved_nodes;
            }

            if (emptied_cluster) {
              ++num_removed_clusters;
            }
          }
        }
      }

      _current_num_clusters -= num_removed_clusters;
    });

    STOP_TIMER();
    STOP_HEAP_PROFILER();

    if constexpr (kDebug) {
      const NodeID node_count = std::min(to, _graph->n()) - from;

      LOG << "Label Propagation";
      LOG << " Initial clusters: " << Base::_initial_num_clusters;
      LOG << " First Phase: " << math::abs_diff(node_count, _second_phase_nodes.size()) << " nodes";
      LOG << " Second Phase: " << _second_phase_nodes.size() << " nodes";
      LOG;
    }

    if (_second_phase_nodes.size() > 0) {
      SCOPED_HEAP_PROFILER("Second phase");
      SCOPED_TIMER("Second phase");

      auto &num_moved_nodes = num_moved_nodes_ets.local();
      auto &rand = Random::instance();

      _concurrent_rating_map.resize(Base::_initial_num_clusters);

      for (const NodeID u : _second_phase_nodes) {
        const auto [moved_node, emptied_cluster] =
            Base::template handle_node<true>(u, rand, _concurrent_rating_map);

        if (moved_node) {
          ++num_moved_nodes;
        }

        if (emptied_cluster) {
          --_current_num_clusters;
        }
      }

      _second_phase_nodes.clear();
    }

    return num_moved_nodes_ets.combine(std::plus{});
  }

private:
  struct Chunk {
    NodeID start;
    NodeID end;
  };

  struct Bucket {
    std::size_t start;
    std::size_t end;
  };

  void shuffle_chunks() {
    tbb::parallel_for<std::size_t>(0, _buckets.size(), [&](const std::size_t i) {
      const auto &bucket = _buckets[i];
      Random::instance().shuffle(_chunks.begin() + bucket.start, _chunks.begin() + bucket.end);
    });
  }

  void init_chunks(const NodeID from, NodeID to) {
    _chunks.clear();
    _buckets.clear();

    to = std::min(to, _graph->n());

    const auto max_bucket =
        std::min<std::size_t>(math::floor_log2(_max_degree), _graph->number_of_buckets());
    const EdgeID max_chunk_size = std::max<EdgeID>(Config::kMinChunkSize, std::sqrt(_graph->m()));
    const NodeID max_node_chunk_size =
        std::max<NodeID>(Config::kMinChunkSize, std::sqrt(_graph->n()));

    NodeID position = 0;
    for (std::size_t bucket = 0; bucket < max_bucket; ++bucket) {
      if (position + _graph->bucket_size(bucket) < from || _graph->bucket_size(bucket) == 0) {
        position += _graph->bucket_size(bucket);
        continue;
      }
      if (position >= to) {
        break;
      }

      NodeID remaining_bucket_size = _graph->bucket_size(bucket);
      if (from > _graph->first_node_in_bucket(bucket)) {
        remaining_bucket_size -= from - _graph->first_node_in_bucket(bucket);
      }
      const std::size_t bucket_size =
          std::min<NodeID>({remaining_bucket_size, to - position, to - from});

      parallel::Atomic<NodeID> offset = 0;
      tbb::enumerable_thread_specific<std::size_t> num_chunks_ets;
      tbb::enumerable_thread_specific<std::vector<Chunk>> chunks_ets;

      const std::size_t bucket_start = std::max(_graph->first_node_in_bucket(bucket), from);

      tbb::parallel_for(
          static_cast<int>(0),
          tbb::this_task_arena::max_concurrency(),
          [&](const int) {
            auto &chunks = chunks_ets.local();
            auto &num_chunks = num_chunks_ets.local();

            while (offset < bucket_size) {
              const NodeID begin = offset.fetch_add(max_node_chunk_size);
              if (begin >= bucket_size) {
                break;
              }
              const NodeID end = std::min<NodeID>(begin + max_node_chunk_size, bucket_size);

              EdgeID current_chunk_size = 0;
              NodeID chunk_start = bucket_start + begin;

              for (NodeID i = begin; i < end; ++i) {
                const NodeID u = bucket_start + i;
                current_chunk_size += _graph->degree(u);
                if (current_chunk_size >= max_chunk_size) {
                  chunks.push_back({chunk_start, u + 1});
                  chunk_start = u + 1;
                  current_chunk_size = 0;
                  ++num_chunks;
                }
              }

              if (current_chunk_size > 0) {
                chunks.push_back(
                    {static_cast<NodeID>(chunk_start), static_cast<NodeID>(bucket_start + end)}
                );
                ++num_chunks;
              }
            }
          }
      );

      const std::size_t num_chunks = num_chunks_ets.combine(std::plus{});

      const std::size_t chunks_start = _chunks.size();
      parallel::Atomic<std::size_t> pos = chunks_start;
      _chunks.resize(chunks_start + num_chunks);
      tbb::parallel_for(chunks_ets.range(), [&](auto &r) {
        for (auto &chunk : r) {
          const std::size_t local_pos = pos.fetch_add(chunk.size());
          std::copy(chunk.begin(), chunk.end(), _chunks.begin() + local_pos);
        }
      });

      _buckets.push_back({chunks_start, _chunks.size()});

      position += _graph->bucket_size(bucket);
    }

    // Make sure that we cover all nodes in [from, to)
    KASSERT(
        [&] {
          std::vector<bool> hit(to - from);
          for (const auto &[start, end] : _chunks) {
            KASSERT(start <= end, "");
            EdgeWeight total_work = 0;

            for (NodeID u = start; u < end; ++u) {
              KASSERT(from <= u, "");
              KASSERT(u < to, "");
              KASSERT(!hit[u - from], "");

              hit[u - from] = true;
              total_work += _graph->degree(u);
            }
          }

          for (NodeID u = 0; u < to - from; ++u) {
            KASSERT(
                _graph->degree(u) == 0u || hit[u],
                V(_graph->degree(u)) << V(from) << V(u + from) << V(to)
            );
          }

          return true;
        }(),
        "",
        assert::heavy
    );
  }

protected:
  using Base::_active;
  using Base::_current_num_clusters;
  using Base::_graph;
  using Base::_max_degree;
  using Base::_rating_map_ets;
  using Base::_second_phase_nodes;

  RandomPermutations<NodeID, Config::kPermutationSize, Config::kNumberOfNodePermutations>
      _random_permutations{};
  std::vector<Chunk> _chunks;
  std::vector<Bucket> _buckets;

  ConcurrentFastResetArray<EdgeWeight, ClusterID> _concurrent_rating_map{};
};

template <typename NodeID, typename ClusterID> class NonatomicOwnedClusterVector {
public:
  explicit NonatomicOwnedClusterVector(const NodeID max_num_nodes) : _clusters(max_num_nodes) {
    tbb::parallel_for<NodeID>(0, max_num_nodes, [&](const NodeID u) { _clusters[u] = 0; });
  }

  [[nodiscard]] auto &&take_clusters() {
    return std::move(_clusters);
  }

  [[nodiscard]] auto &clusters() {
    return _clusters;
  }

  void init_cluster(const NodeID node, const ClusterID cluster) {
    move_node(node, cluster);
  }

  [[nodiscard]] ClusterID cluster(const NodeID node) {
    KASSERT(node < _clusters.size());
    return __atomic_load_n(&_clusters[node], __ATOMIC_RELAXED);
  }

  void move_node(const NodeID node, const ClusterID cluster) {
    KASSERT(node < _clusters.size());
    __atomic_store_n(&_clusters[node], cluster, __ATOMIC_RELAXED);
  }

  void ensure_cluster_size(const NodeID max_num_nodes) {
    if (_clusters.size() < max_num_nodes) {
      _clusters.resize(max_num_nodes);
    }
  }

private:
  NoinitVector<ClusterID> _clusters;
};

template <typename NodeID, typename ClusterID> class OwnedClusterVector {
public:
  explicit OwnedClusterVector(const NodeID max_num_nodes) : _clusters(max_num_nodes) {
    RECORD_DATA_STRUCT(
        "OwnedClusterVector", max_num_nodes * sizeof(parallel::Atomic<ClusterID>), _struct
    );
  }

  [[nodiscard]] auto &&take_clusters() {
    return std::move(_clusters);
  }

  [[nodiscard]] auto &clusters() {
    return _clusters;
  }

  void init_cluster(const NodeID node, const ClusterID cluster) {
    _clusters[node] = cluster;
  }

  [[nodiscard]] ClusterID cluster(const NodeID node) {
    KASSERT(node < _clusters.size());
    return _clusters[node];
  }

  void move_node(const NodeID node, const ClusterID cluster) {
    KASSERT(node < _clusters.size());
    _clusters[node] = cluster;
  }

  void ensure_cluster_size(const NodeID max_num_nodes) {
    if (_clusters.size() < max_num_nodes) {
      _clusters.resize(max_num_nodes);

      IF_HEAP_PROFILING(
          _struct->size =
              std::max(_struct->size, max_num_nodes * sizeof(parallel::Atomic<ClusterID>))
      );
    }
  }

private:
  scalable_vector<parallel::Atomic<ClusterID>> _clusters;

  IF_HEAP_PROFILING(heap_profiler::DataStructure *_struct);
};

template <typename ClusterID, typename ClusterWeight> class OwnedRelaxedClusterWeightVector {
public:
  explicit OwnedRelaxedClusterWeightVector(const ClusterID max_num_clusters)
      : _cluster_weights(max_num_clusters) {
    RECORD_DATA_STRUCT(
        "OwnedRelaxedClusterWeightVector",
        max_num_clusters * sizeof(parallel::Atomic<ClusterWeight>)
    );
  }

  auto &&take_cluster_weights() {
    return std::move(_cluster_weights);
  }

  void init_cluster_weight(const ClusterID cluster, const ClusterWeight weight) {
    _cluster_weights[cluster] = weight;
  }

  ClusterWeight cluster_weight(const ClusterID cluster) {
    return _cluster_weights[cluster];
  }

  bool move_cluster_weight(
      const ClusterID old_cluster,
      const ClusterID new_cluster,
      const ClusterWeight delta,
      const ClusterWeight max_weight
  ) {
    if (_cluster_weights[new_cluster] + delta <= max_weight) {
      _cluster_weights[new_cluster].fetch_add(delta, std::memory_order_relaxed);
      _cluster_weights[old_cluster].fetch_sub(delta, std::memory_order_relaxed);
      return true;
    }
    return false;
  }

private:
  scalable_vector<parallel::Atomic<ClusterWeight>> _cluster_weights;
};
} // namespace kaminpar<|MERGE_RESOLUTION|>--- conflicted
+++ resolved
@@ -256,17 +256,14 @@
     if constexpr (parallel) {
       best_cluster_opt = find_best_cluster<true>(u, u_weight, u_cluster, rand, rating_map);
     } else {
-      const auto action = [&](auto &map) {
-        return find_best_cluster(u, u_weight, u_cluster, rand, map);
-      };
-
       std::size_t upper_bound_size = std::min<ClusterID>(_graph->degree(u), _initial_num_clusters);
       if (_use_two_phases && _second_phase_select_mode == SecondPhaseSelectMode::FULL_RATING_MAP) {
         upper_bound_size = std::min(upper_bound_size, Config::kRatingMapThreshold);
       }
 
-      rating_map.update_upper_bound_size(upper_bound_size);
-      best_cluster_opt = rating_map.run_with_map(action, action);
+      best_cluster_opt = rating_map.execute(upper_bound_size, [&](auto &map) {
+        return find_best_cluster(u, u_weight, u_cluster, rand, map);
+      });
     }
 
     if (const auto best_cluster = best_cluster_opt) {
@@ -550,16 +547,7 @@
     const EdgeWeight actual_gain = IFSTATS(state.best_gain - map[state.initial_cluster]);
     if constexpr (!parallel) {
       map.clear();
-<<<<<<< HEAD
-    }
-=======
-      return std::make_pair(state.best_cluster, actual_gain);
-    };
-
-    const auto [best_cluster, gain] = local_rating_map.execute(
-        std::min<ClusterID>(_graph->degree(u), _initial_num_clusters), action
-    );
->>>>>>> 0c7127ad
+    }
 
     return std::make_pair(state.best_cluster, actual_gain);
   }
