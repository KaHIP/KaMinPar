--- conflicted
+++ resolved
@@ -30,10 +30,6 @@
   total_node_weight = graph.total_node_weight();
   total_edge_weight = graph.total_edge_weight();
   max_node_weight = graph.max_node_weight();
-<<<<<<< HEAD
-  max_degree = graph.compute_max_degree();
-=======
->>>>>>> e2a69ef4
   setup_block_weights();
 }
 
