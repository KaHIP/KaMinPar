--- conflicted
+++ resolved
@@ -71,15 +71,11 @@
                       .num_iterations = 5,
                       .large_degree_threshold = 1000000,
                       .max_num_neighbors = 200000,
-<<<<<<< HEAD
-                      .two_hop_clustering_threshold = 0.5,
                       .use_two_phases = true,
                       .second_phase_select_mode = SecondPhaseSelectMode::FULL_RATING_MAP,
                       .second_phase_aggregation_mode = SecondPhaseAggregationMode::BUFFERED,
-=======
                       .two_hop_strategy = TwoHopStrategy::MATCH_THREADWISE,
                       .two_hop_threshold = 0.5,
->>>>>>> bba51aaa
                       .isolated_nodes_strategy =
                           IsolatedNodesClusteringStrategy::MATCH_DURING_TWO_HOP,
                   },
