--- conflicted
+++ resolved
@@ -118,20 +118,13 @@
 
                       .cluster_weight_limit = ClusterWeightLimit::EPSILON_BLOCK_WEIGHT,
                       .cluster_weight_multiplier = 1.0,
-<<<<<<< HEAD
-                      .max_mem_free_coarsening_level = 0,
+                      .max_mem_free_coarsening_level = 1,
                       .max_allowed_imbalance = 0.03,
-=======
-
                       .shrink_factor = std::numeric_limits<double>::max(),
-
-                      .max_mem_free_coarsening_level = 1,
-
                       .forced_kc_level = false,
                       .forced_pc_level = false,
                       .forced_level_upper_factor = 10.0,
                       .forced_level_lower_factor = 1.1,
->>>>>>> 0b8b5d26
                   },
               .contraction =
                   {
