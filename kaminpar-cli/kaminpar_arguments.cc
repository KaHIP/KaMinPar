--- conflicted
+++ resolved
@@ -263,14 +263,10 @@
       )
       ->capture_default_str();
   coarsening
-<<<<<<< HEAD
-      ->add_option("--c-s-edge-factor", ctx.coarsening.sparsification_clustering.edge_target_factor)
-=======
       ->add_option(
           "--c-sparsification-edge-factor",
           ctx.coarsening.sparsification_clustering.edge_target_factor
       )
->>>>>>> dd3481e7
       ->description(
           "By which factor the number of edges should at least be reduced from one level to the "
           "next: new number of edges <= factor * old number of edges The default is infinity."
@@ -417,7 +413,7 @@
 
   // Pool
   ip->add_option("--i-p-r-algorithms", ctx.initial_partitioning.pool.refinement.algorithms)
-      ->transform(CLI::CheckedTransformer(get_initial_refinement_algorithms()).description(""))
+      ->transform(CLI::CheckedTransformer(get_initial_refinement_algorithms()))
       ->description(
           R"(This option can be used multiple times to define a sequence of initial refinement algorithms. 
 The following algorithms can be used:
@@ -434,9 +430,8 @@
       ->capture_default_str();
 
   // Refinement
-<<<<<<< HEAD
   ip->add_option("--i-r-algorithms", ctx.initial_partitioning.refinement.algorithms)
-      ->transform(CLI::CheckedTransformer(get_initial_refinement_algorithms()).description(""))
+      ->transform(CLI::CheckedTransformer(get_initial_refinement_algorithms()))
       ->description(
           R"(This option can be used multiple times to define a sequence of initial refinement algorithms. 
 The following algorithms can be used:
@@ -450,16 +445,6 @@
   ip->add_option("--i-r-fm-num-iterations", ctx.initial_partitioning.refinement.fm.num_iterations)
       ->capture_default_str();
 
-  ip->add_flag(
-        "--i-adaptive-epsilon",
-        ctx.initial_partitioning.use_adaptive_epsilon,
-        "Use adaptive epsilon."
-  )
-=======
-  ip->add_flag("--i-r-disable", ctx.initial_partitioning.refinement.disabled)
->>>>>>> dd3481e7
-      ->capture_default_str();
-
   return ip;
 }
 
@@ -471,22 +456,12 @@
       ->description(
           R"(Chooses the k-way refinement algorithm(s): expects a list of algorithms which are run in sequence. Algorithms can appear multiple times in the list.
 The following algorithms can be used:
-<<<<<<< HEAD
-  - noop:                       disable k-way refinement
-  - sequential-greedy-balancer: sequential greedy balancer
-  - greedy-balancer:            greedy balancer
-  - lp:                         label propagation
-  - fm:                         FM
-  - twoway-flow:                two-way flow
-  - jet:                        Jet
-  - mtkahypar:                  Mt-KaHyPar)"
-=======
   - noop:               No k-way refinement.
+  - overload-balancer:  Rebalancer for maximum block weights.
+  - underload-balancer: Rebalancer for minimum block weights.
   - lp:                 Label propagation (also see --r-lp-*).
   - fm:                 FM (also see --r-fm-*).
-  - overload-balancer:  Rebalancer for maximum block weights.
-  - underload-balancer: Rebalancer for minimum block weights.)"
->>>>>>> dd3481e7
+  - twoway-flow:        Two-Way Flow (also see --r-twoway-flow-*).)"
       )
       ->capture_default_str();
 
