--- conflicted
+++ resolved
@@ -34,7 +34,6 @@
   io::GraphFileFormat graph_file_format = io::GraphFileFormat::METIS;
   bool compress_in_memory = false;
   int seed = 0;
-  double epsilon = 0.03;
 
   CLI::App app("Shared-memory input benchmark");
   app.add_option("-G,--graph", graph_filename, "Graph file")->required();
@@ -60,11 +59,6 @@
   app.add_option("-t,--threads", ctx.parallel.num_threads, "Number of threads")
       ->capture_default_str();
   app.add_option("-s,--seed", seed, "Seed for random number generation")->capture_default_str();
-<<<<<<< HEAD
-  app.add_option("-k,--k", ctx.partition.k);
-  app.add_option("-e,--epsilon", epsilon)->capture_default_str();
-=======
->>>>>>> 8b10800d
   create_graph_compression_options(&app, ctx);
   CLI11_PARSE(app, argc, argv);
 
@@ -92,34 +86,21 @@
 
       const bool sequential_compression = ctx.parallel.num_threads <= 1;
       if (sequential_compression) {
-<<<<<<< HEAD
         Graph graph = Graph(std::make_unique<CompressedGraph>(compress(*csr_graph)));
-        ctx.partition.setup(graph, ctx.partition.k, epsilon);
+        ctx.compression.setup(graph);
       } else {
         Graph graph = Graph(std::make_unique<CompressedGraph>(parallel_compress(*csr_graph)));
-        ctx.partition.setup(graph, ctx.partition.k, epsilon);
-=======
-        Graph graph =
-            Graph(std::make_unique<CompressedGraph>(CompressedGraphBuilder::compress(csr_graph)));
         ctx.compression.setup(graph);
-      } else {
-        Graph graph = Graph(std::make_unique<CompressedGraph>(parallel_compress(csr_graph)));
-        ctx.compression.setup(graph);
->>>>>>> 8b10800d
       }
     } else {
       auto graph =
           io::read(graph_filename, graph_file_format, ctx.node_ordering, ctx.compression.enabled);
-<<<<<<< HEAD
       if (!graph) {
         LOG_ERROR << "Failed to read the input graph";
         std::exit(EXIT_FAILURE);
       }
 
-      ctx.partition.setup(*graph, ctx.partition.k, epsilon);
-=======
-      ctx.compression.setup(graph);
->>>>>>> 8b10800d
+      ctx.compression.setup(*graph);
     }
   };
 
