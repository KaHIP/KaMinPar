--- conflicted
+++ resolved
@@ -34,7 +34,6 @@
   std::string graph_filename;
   io::GraphFileFormat graph_file_format = io::GraphFileFormat::METIS;
   int seed = 0;
-  double epsilon = 0.03;
 
   double epsilon = 0.03;
   BlockID k = 2;
@@ -57,18 +56,7 @@
   - parhip)");
   app.add_option("-t,--threads", ctx.parallel.num_threads, "Number of threads");
   app.add_option("-s,--seed", seed, "Seed for random number generation.")->default_val(seed);
-<<<<<<< HEAD
-  app.add_option("-k,--k", ctx.partition.k, "Number of blocks in the partition.")->required();
-  app.add_option(
-         "-e,--epsilon",
-         epsilon,
-         "Maximum allowed imbalance, e.g. 0.03 for 3%. Must be strictly positive."
-  )
-      ->check(CLI::NonNegativeNumber)
-      ->capture_default_str();
-=======
 
->>>>>>> 8b10800d
   create_lp_coarsening_options(&app, ctx);
   create_partitioning_rearrangement_options(&app, ctx);
   create_graph_compression_options(&app, ctx);
@@ -79,43 +67,25 @@
 
   auto graph =
       io::read(graph_filename, graph_file_format, ctx.node_ordering, ctx.compression.enabled);
-<<<<<<< HEAD
   if (!graph) {
     LOG_ERROR << "Failed to read the input graph";
     return EXIT_FAILURE;
   }
 
-  ctx.partition.setup(*graph, ctx.partition.k, epsilon);
-=======
-  ctx.compression.setup(graph);
-  ctx.partition.setup(graph, k, epsilon);
->>>>>>> 8b10800d
+  ctx.compression.setup(*graph);
+  ctx.partition.setup(*graph, k, epsilon);
 
   if (ctx.node_ordering == NodeOrdering::DEGREE_BUCKETS) {
     if (ctx.compression.enabled) {
       LOG_WARNING << "A compressed graph cannot be rearranged by degree buckets. Disabling "
                      "degree bucket ordering!";
       ctx.node_ordering = NodeOrdering::NATURAL;
-<<<<<<< HEAD
     } else if (!graph->sorted()) {
-      CSRGraph &csr_graph = graph->csr_graph();
-      graph = graph::rearrange_by_degree_buckets(csr_graph);
+      graph = graph::rearrange_by_degree_buckets(graph->csr_graph());
     }
   }
-
   if (graph->sorted()) {
-    const NodeID num_isolated_nodes = graph::count_isolated_nodes(*graph);
-    graph->remove_isolated_nodes(num_isolated_nodes);
-    ctx.partition.n = graph->n();
-    ctx.partition.total_node_weight = graph->total_node_weight();
-=======
-    } else if (!graph.sorted()) {
-      graph = graph::rearrange_by_degree_buckets(graph.csr_graph());
-    }
-  }
-  if (graph.sorted()) {
-    graph.remove_isolated_nodes(graph::count_isolated_nodes(graph));
->>>>>>> 8b10800d
+    graph->remove_isolated_nodes(graph::count_isolated_nodes(*graph));
   }
 
   LPClustering lp_clustering(ctx.coarsening);
