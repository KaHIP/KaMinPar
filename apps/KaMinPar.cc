--- conflicted
+++ resolved
@@ -447,17 +447,6 @@
 
   // Compute partition
   partitioner.set_graph(std::move(graph));
-<<<<<<< HEAD
-  if (!app.max_block_weight_factors.empty()) {
-    const NodeWeight total_node_weight = partitioner.graph()->total_node_weight();
-    app.max_block_weights.reserve(app.max_block_weight_factors.size());
-    for (const double &factor : app.max_block_weight_factors) {
-      app.max_block_weights.push_back(std::ceil(factor * total_node_weight));
-    }
-  }
-
-  if (!app.max_block_weights.empty()) {
-=======
 
   if (!app.max_block_weight_factors.empty()) {
     const double total_factor = std::accumulate(
@@ -473,23 +462,10 @@
         std::move(app.max_block_weight_factors), {partition.data(), partition.size()}
     );
   } else if (!app.max_block_weights.empty()) {
->>>>>>> 8c18d2c7
     const BlockWeight total_block_weight = std::accumulate(
         app.max_block_weights.begin(), app.max_block_weights.end(), static_cast<BlockWeight>(0)
     );
     const NodeWeight total_node_weight = partitioner.graph()->total_node_weight();
-<<<<<<< HEAD
-    if (total_node_weight > total_block_weight) {
-      LOG_ERROR << "Total max block weights (" << total_block_weight
-                << ") is smaller than the total node weight (" << total_node_weight
-                << ") of the graph. This does not work. Please increase your max block weights.";
-      std::exit(1);
-    }
-
-    partitioner.compute_partition(std::move(app.max_block_weights), partition.data());
-  } else {
-    partitioner.compute_partition(app.k, app.epsilon, partition.data());
-=======
     if (total_node_weight >= total_block_weight) {
       LOG_ERROR << "Error: total max block weights (" << total_block_weight
                 << ") must be greater than the total node weight (" << total_node_weight << ").";
@@ -501,7 +477,6 @@
     );
   } else {
     partitioner.compute_partition(app.k, app.epsilon, {partition.data(), partition.size()});
->>>>>>> 8c18d2c7
   }
 
   // Save graph partition
